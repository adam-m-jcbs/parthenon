--- conflicted
+++ resolved
@@ -322,11 +322,7 @@
     std::cout << "1d range:" << std::endl;
     profile_wrapper_3d(parthenon::loop_pattern_flatrange_tag);
   }
-<<<<<<< HEAD
-  /*
-=======
   /* // skip this output for now, since times are comparable
->>>>>>> 49811413
   SECTION("md range") {
     std::cout << "md range:" << std::endl;
     profile_wrapper_3d(parthenon::loop_pattern_mdrange_tag);
