//========================================================================================
// Athena++ astrophysical MHD code
// Copyright(C) 2014 James M. Stone <jmstone@princeton.edu> and other code contributors
// Licensed under the 3-clause BSD License, see LICENSE file for details
//========================================================================================
// (C) (or copyright) 2020. Triad National Security, LLC. All rights reserved.
//
// This program was produced under U.S. Government contract 89233218CNA000001 for Los
// Alamos National Laboratory (LANL), which is operated by Triad National Security, LLC
// for the U.S. Department of Energy/National Nuclear Security Administration. All rights
// in the program are reserved by Triad National Security, LLC, and the U.S. Department
// of Energy/National Nuclear Security Administration. The Government is granted for
// itself and others acting on its behalf a nonexclusive, paid-up, irrevocable worldwide
// license in this material to reproduce, prepare derivative works, distribute copies to
// the public, perform publicly and display publicly, and to permit others to do so.
//========================================================================================
//! \file reconstruction.cpp
//  \brief

#include "reconstruct/reconstruction.hpp"

#include <cmath>
#include <cstring>
#include <iomanip>
#include <limits>
#include <sstream>
#include <stdexcept>
#include <string>

#include "mesh/mesh.hpp"

namespace parthenon {

namespace {

// TODO(felker): replace these hand-rolled linear algebra routines with a real library
constexpr Real lu_tol = 3e-16;
int DoolittleLUPDecompose(Real **a, int n, int *pivot);
void DoolittleLUPSolve(Real **lu, int *pivot, Real *b, int n, Real *x);

} // anonymous namespace

Reconstruction::Reconstruction(MeshBlock *pmb, ParameterInput *pin)
    : characteristic_projection{false}, uniform{true, true, true},
      // read fourth-order solver switches
      correct_ic{pin->GetOrAddBoolean("time", "correct_ic", false)},
      correct_err{pin->GetOrAddBoolean("time", "correct_err", false)}, pmy_block_{pmb} {
  // Read and set type of spatial reconstruction
  // --------------------------------
  std::string input_recon = pin->GetOrAddString("mesh", "xorder", "2");

  if (input_recon == "1") {
    xorder = 1;
  } else if (input_recon == "2") {
    xorder = 2;
  } else if (input_recon == "2c") {
    xorder = 2;
    characteristic_projection = true;
  } else if (input_recon == "3") {
    // PPM approximates interfaces with 4th-order accurate stencils, but use xorder=3
    // to denote that the overall scheme is "between 2nd and 4th" order w/o flux terms
    xorder = 3;
  } else if (input_recon == "3c") {
    xorder = 3;
    characteristic_projection = true;
  } else if ((input_recon == "4") || (input_recon == "4c")) {
    xorder = 4;
<<<<<<< HEAD
    if (input_recon == "4c")
      characteristic_projection = true;
    } else if (input_recon == "3") {
      // PPM approximates interfaces with 4th-order accurate stencils, but use xorder=3
      // to denote that the overall scheme is "between 2nd and 4th" order w/o flux terms
      xorder = 3;
    } else if (input_recon == "3c") {
      xorder = 3;
      characteristic_projection = true;
    } else if ((input_recon == "4") || (input_recon == "4c")) {
      // Full 4th-order scheme for hydro or MHD on uniform Cartesian grids
      xorder = 4;
      if (input_recon == "4c")
        characteristic_projection = true;
    } else {
      std::stringstream msg;
      msg << "### FATAL ERROR in Reconstruction constructor" << std::endl
          << "xorder=" << input_recon << " not valid choice for reconstruction"<< std::endl;
      ATHENA_ERROR(msg);
    }
    // Check for incompatible choices with broader solver configuration
    // --------------------------------

    // check for necessary number of ghost zones for PPM w/o fourth-order flux corrections
    if (xorder == 3) {
      int req_nghost = 3;
      if (NGHOST < req_nghost) {
        std::stringstream msg;
        msg << "### FATAL ERROR in Reconstruction constructor" << std::endl
            << "xorder=" << input_recon <<
            " (PPM) reconstruction selected, but nghost=" << NGHOST << std::endl
            << "Reconfigure with --nghost=XXX with XXX > " << req_nghost-1 << std::endl;
        ATHENA_ERROR(msg);
      }
    }

    // perform checks of fourth-order solver configuration restrictions:
    if (xorder == 4) {
      // Uniform, Cartesian mesh with square cells (dx1f=dx2f=dx3f)
      if (pmb->block_size.x1rat != 1.0 || pmb->block_size.x2rat != 1.0 ||
          pmb->block_size.x3rat != 1.0) {
        std::stringstream msg;
        msg << "### FATAL ERROR in Reconstruction constructor" << std::endl
            << "Selected time/xorder=" << input_recon << " flux calculations"
            << " require a uniform (x1rat=x2rat=x3rat=1.0), " << std::endl
            << "Carteisan mesh with square cells. Rerun with uniform cell spacing "
            << std::endl
            << "Current values are:" << std::endl
            << std::scientific
            << std::setprecision(std::numeric_limits<Real>::max_digits10 -1)
            << "x1rat= " << pmb->block_size.x1rat << std::endl
            << "x2rat= " << pmb->block_size.x2rat << std::endl
            << "x3rat= " << pmb->block_size.x3rat << std::endl;
        ATHENA_ERROR(msg);
      }

      const IndexDomain interior = IndexDomain::interior;
      Real& dx_i   = pmb->pcoord->dx1f(pmb->cellbounds.is(interior));
      Real& dx_j   = pmb->pcoord->dx2f(pmb->cellbounds.js(interior));
      Real& dx_k   = pmb->pcoord->dx3f(pmb->cellbounds.ks(interior));
=======
    if (input_recon == "4c") characteristic_projection = true;
  } else {
    std::stringstream msg;
    msg << "### FATAL ERROR in Reconstruction constructor" << std::endl
        << "xorder=" << input_recon << " not valid choice for reconstruction"
        << std::endl;
    ATHENA_ERROR(msg);
  }
  // Check for incompatible choices with broader solver configuration
  // --------------------------------

  // check for necessary number of ghost zones for PPM w/o fourth-order flux corrections
  if (xorder == 3) {
    int req_nghost = 3;
    if (NGHOST < req_nghost) {
      std::stringstream msg;
      msg << "### FATAL ERROR in Reconstruction constructor" << std::endl
          << "xorder=" << input_recon
          << " (PPM) reconstruction selected, but nghost=" << NGHOST << std::endl
          << "Reconfigure with --nghost=XXX with XXX > " << req_nghost - 1 << std::endl;
      ATHENA_ERROR(msg);
    }
  }

  // perform checks of fourth-order solver configuration restrictions:
  if (xorder == 4) {
    // Uniform, Cartesian mesh with square cells (dx1f=dx2f=dx3f)
    if (pmb->block_size.x1rat != 1.0 || pmb->block_size.x2rat != 1.0 ||
        pmb->block_size.x3rat != 1.0) {
      std::stringstream msg;
      msg << "### FATAL ERROR in Reconstruction constructor" << std::endl
          << "Selected time/xorder=" << input_recon << " flux calculations"
          << " require a uniform (x1rat=x2rat=x3rat=1.0), " << std::endl
          << "Carteisan mesh with square cells. Rerun with uniform cell spacing "
          << std::endl
          << "Current values are:" << std::endl
          << std::scientific
          << std::setprecision(std::numeric_limits<Real>::max_digits10 - 1)
          << "x1rat= " << pmb->block_size.x1rat << std::endl
          << "x2rat= " << pmb->block_size.x2rat << std::endl
          << "x3rat= " << pmb->block_size.x3rat << std::endl;
      ATHENA_ERROR(msg);
    }
    Real &dx_i = pmb->pcoord->dx1f(pmb->is);
    Real &dx_j = pmb->pcoord->dx2f(pmb->js);
    Real &dx_k = pmb->pcoord->dx3f(pmb->ks);
>>>>>>> 45257b25
    // Note, probably want to make the following condition less strict (signal warning
    // for small differences due to floating-point issues) but upgrade to error for
    // large deviations from a square mesh. Currently signals a warning for each
    // MeshBlock with non-square cells.
    if ((pmb->block_size.nx2 > 1 && dx_i != dx_j) ||
        (pmb->block_size.nx3 > 1 && dx_j != dx_k)) {
      // It is possible for small floating-point differences to arise despite equal
      // analytic values for grid spacings in the coordinates.cpp calculation of:
      // Real dx=(block_size.x1max-block_size.x1min)/(ie-is+1);
      // due to the 3x rounding operations in numerator, e.g.
      // float(float(x1max) - float((x1min))
      // if mesh/x1max != mesh/x2max, etc. and/or if an asymmetric MeshBlock
      // decomposition is used
      if (Globals::my_rank == 0) {
        // std::stringstream msg;
        std::cout << "### Warning in Reconstruction constructor" << std::endl
                  << "Selected time/xorder=" << input_recon << " flux calculations"
                  << " require a uniform, Carteisan mesh with" << std::endl
                  << "square cells (dx1f=dx2f=dx3f). "
                  << "Change mesh limits and/or number of cells for equal spacings\n"
                  << "Current values are:" << std::endl
                  << std::scientific
                  << std::setprecision(std::numeric_limits<Real>::max_digits10 - 1)
                  << "dx1f=" << dx_i << std::endl
                  << "dx2f=" << dx_j << std::endl
                  << "dx3f=" << dx_k << std::endl;
        // ATHENA_ERROR(msg);
      }
    }
    if (pmb->pmy_mesh->multilevel) {
      std::stringstream msg;
      msg << "### FATAL ERROR in Reconstruction constructor" << std::endl
          << "Selected time/xorder=" << input_recon << " flux calculations"
          << " currently does not support SMR/AMR " << std::endl;
      ATHENA_ERROR(msg);
    }

    // check for necessary number of ghost zones for PPM w/ fourth-order flux corrections
    int req_nghost = 4;
    // conversion is added, NGHOST>=6
    if (NGHOST < req_nghost) {
      std::stringstream msg;
      msg << "### FATAL ERROR in Reconstruction constructor" << std::endl
          << "time/xorder=" << input_recon
          << " reconstruction selected, but nghost=" << NGHOST << std::endl
          << "Reconfigure with --nghost=XXX with XXX > " << req_nghost - 1 << std::endl;
      ATHENA_ERROR(msg);
    }
  }

  // for all coordinate systems, nonuniform geometric spacing or user-defined
  // MeshGenerator ---> use nonuniform reconstruction weights and limiter terms
  if (pmb->block_size.x1rat != 1.0) uniform[X1DIR] = false;
  if (pmb->block_size.x2rat != 1.0) uniform[X2DIR] = false;
  if (pmb->block_size.x3rat != 1.0) uniform[X3DIR] = false;

  // Uniform mesh with --coord=cartesian or GR: Minkowski, Schwarzschild, Kerr-Schild,
  // GR-User will use the uniform Cartesian limiter and reconstruction weights
  // TODO(c-white): use modified version of curvilinear PPM reconstruction weights and
  // limiter formulations for Schwarzschild, Kerr metrics instead of Cartesian-like wghts

  // Avoid pmb indirection
  const IndexDomain entire = IndexDomain::entire;
  const IndexShape cellbounds = pmb->cellbounds;
  // Allocate memory for scratch arrays used in PLM and PPM
<<<<<<< HEAD
  int nc1 = cellbounds.ncellsi(entire);
  scr01_i_.NewAthenaArray(nc1);
  scr02_i_.NewAthenaArray(nc1);
=======
  int nc1 = pmb->ncells1;
  scr01_i_ = ParArrayND<Real>(PARARRAY_TEMP, nc1);
  scr02_i_ = ParArrayND<Real>(PARARRAY_TEMP, nc1);
>>>>>>> 45257b25

  scr1_ni_ = ParArrayND<Real>(PARARRAY_TEMP, NWAVE, nc1);
  scr2_ni_ = ParArrayND<Real>(PARARRAY_TEMP, NWAVE, nc1);
  scr3_ni_ = ParArrayND<Real>(PARARRAY_TEMP, NWAVE, nc1);
  scr4_ni_ = ParArrayND<Real>(PARARRAY_TEMP, NWAVE, nc1);

  if ((xorder == 3) || (xorder == 4)) {
    auto &pco = pmb->pcoord;
    scr03_i_ = ParArrayND<Real>(PARARRAY_TEMP, nc1);
    scr04_i_ = ParArrayND<Real>(PARARRAY_TEMP, nc1);
    scr05_i_ = ParArrayND<Real>(PARARRAY_TEMP, nc1);
    scr06_i_ = ParArrayND<Real>(PARARRAY_TEMP, nc1);
    scr07_i_ = ParArrayND<Real>(PARARRAY_TEMP, nc1);
    scr08_i_ = ParArrayND<Real>(PARARRAY_TEMP, nc1);
    scr09_i_ = ParArrayND<Real>(PARARRAY_TEMP, nc1);
    scr10_i_ = ParArrayND<Real>(PARARRAY_TEMP, nc1);
    scr11_i_ = ParArrayND<Real>(PARARRAY_TEMP, nc1);
    scr12_i_ = ParArrayND<Real>(PARARRAY_TEMP, nc1);
    scr13_i_ = ParArrayND<Real>(PARARRAY_TEMP, nc1);
    scr14_i_ = ParArrayND<Real>(PARARRAY_TEMP, nc1);

    scr5_ni_ = ParArrayND<Real>(PARARRAY_TEMP, NWAVE, nc1);
    scr6_ni_ = ParArrayND<Real>(PARARRAY_TEMP, NWAVE, nc1);
    scr7_ni_ = ParArrayND<Real>(PARARRAY_TEMP, NWAVE, nc1);
    scr8_ni_ = ParArrayND<Real>(PARARRAY_TEMP, NWAVE, nc1);

    // Precompute PPM coefficients in x1-direction ---------------------------------------
    c1i = ParArrayND<Real>(PARARRAY_TEMP, nc1);
    c2i = ParArrayND<Real>(PARARRAY_TEMP, nc1);
    c3i = ParArrayND<Real>(PARARRAY_TEMP, nc1);
    c4i = ParArrayND<Real>(PARARRAY_TEMP, nc1);
    c5i = ParArrayND<Real>(PARARRAY_TEMP, nc1);
    c6i = ParArrayND<Real>(PARARRAY_TEMP, nc1);
    hplus_ratio_i = ParArrayND<Real>(PARARRAY_TEMP, nc1);
    hminus_ratio_i = ParArrayND<Real>(PARARRAY_TEMP, nc1);

    // Greedily allocate tiny 4x4 matrix + 4x1 vectors (RHS, solution, and permutation
    // indices) in case PPMx1 and/or PPMx2 require them for computing the curvilinear
    // coorddinate reconstruction weights. Same data structures are reused at each spatial
    // index (i or j) and for both PPMx1 and PPMx2 weight calculations:
    constexpr int kNrows = 4; // = [i-i_L, i+i_R] stencil of reconstruction
    constexpr int kNcols = 4; // = [0, p-1], p=order of reconstruction
    // system in Mignone equation 21
    Real **beta = new Real *[kNrows];
    for (int i = 0; i < kNrows; ++i) {
      beta[i] = new Real[kNcols];
    }

    // zero-curvature PPM limiter does not depend on mesh uniformity:
<<<<<<< HEAD
    const IndexDomain interior = IndexDomain::interior;
    for (int i=(pmb->cellbounds.is(interior))-1; i<=(pmb->cellbounds.ie(interior))+1; ++i) {
=======
    for (int i = (pmb->is) - 1; i <= (pmb->ie) + 1; ++i) {
>>>>>>> 45257b25
      // h_plus = 3.0;
      // h_minus = 3.0;
      // Ratios are = 2 for Cartesian coords, as in the original PPM limiter's
      // overshoot conditions
      hplus_ratio_i(i) = 2.0;
      hminus_ratio_i(i) = 2.0;
    }
    // 4th order reconstruction weights along Cartesian-like x1 w/ uniform spacing
    if (uniform[X1DIR]) {
#pragma omp simd
<<<<<<< HEAD
      for (int i=cellbounds.is(entire); i<=cellbounds.ie(entire); ++i) {
=======
      for (int i = (pmb->is) - NGHOST; i <= (pmb->ie) + NGHOST; ++i) {
>>>>>>> 45257b25
        // reducing general formula in ppm.cpp corresonds to Mignone eq B.4 weights:
        // (-1/12, 7/12, 7/12, -1/12)
        c1i(i) = 0.5;
        c2i(i) = 0.5;
        c3i(i) = 0.5;
        c4i(i) = 0.5;
        c5i(i) = 1.0 / 6.0;
        c6i(i) = -1.0 / 6.0;
      }
    } else { // coeffcients along Cartesian-like x1 with nonuniform mesh spacing
#pragma omp simd
<<<<<<< HEAD
      for (int i=(pmb->cellbounds.is(interior))-NGHOST+1; i<=(pmb->cellbounds.ie(interior))+NGHOST-1; ++i) {
        Real& dx_im1 = pco->dx1f(i-1);
        Real& dx_i   = pco->dx1f(i  );
        Real& dx_ip1 = pco->dx1f(i+1);
        Real qe = dx_i/(dx_im1 + dx_i + dx_ip1);       // Outermost coeff in CW eq 1.7
        c1i(i) = qe*(2.0*dx_im1+dx_i)/(dx_ip1 + dx_i); // First term in CW eq 1.7
        c2i(i) = qe*(2.0*dx_ip1+dx_i)/(dx_im1 + dx_i); // Second term in CW eq 1.7
        if (i > (pmb->cellbounds.is(interior))-NGHOST+1) {  // c3-c6 are not computed in first iteration
          Real& dx_im2 = pco->dx1f(i-2);
=======
      for (int i = (pmb->is) - NGHOST + 1; i <= (pmb->ie) + NGHOST - 1; ++i) {
        Real &dx_im1 = pco->dx1f(i - 1);
        Real &dx_i = pco->dx1f(i);
        Real &dx_ip1 = pco->dx1f(i + 1);
        Real qe = dx_i / (dx_im1 + dx_i + dx_ip1); // Outermost coeff in CW eq 1.7
        c1i(i) = qe * (2.0 * dx_im1 + dx_i) / (dx_ip1 + dx_i); // First term in CW eq 1.7
        c2i(i) = qe * (2.0 * dx_ip1 + dx_i) / (dx_im1 + dx_i); // Second term in CW eq 1.7
        if (i > (pmb->is) - NGHOST + 1) { // c3-c6 are not computed in first iteration
          Real &dx_im2 = pco->dx1f(i - 2);
>>>>>>> 45257b25
          Real qa = dx_im2 + dx_im1 + dx_i + dx_ip1;
          Real qb = dx_im1 / (dx_im1 + dx_i);
          Real qc = (dx_im2 + dx_im1) / (2.0 * dx_im1 + dx_i);
          Real qd = (dx_ip1 + dx_i) / (2.0 * dx_i + dx_im1);
          qb = qb + 2.0 * dx_i * qb / qa * (qc - qd);
          c3i(i) = 1.0 - qb;
          c4i(i) = qb;
          c5i(i) = dx_i / qa * qd;
          c6i(i) = -dx_im1 / qa * qc;
        }
      }
    }

    // Precompute PPM coefficients in x2-direction ---------------------------------------
    if (pmb->block_size.nx2 > 1) {
<<<<<<< HEAD
      int nc2 = cellbounds.ncellsj(entire);
      c1j.NewAthenaArray(nc2);
      c2j.NewAthenaArray(nc2);
      c3j.NewAthenaArray(nc2);
      c4j.NewAthenaArray(nc2);
      c5j.NewAthenaArray(nc2);
      c6j.NewAthenaArray(nc2);
      hplus_ratio_j.NewAthenaArray(nc2);
      hminus_ratio_j.NewAthenaArray(nc2);

      // zero-curvature PPM limiter does not depend on mesh uniformity:
      for (int j=(pmb->cellbounds.js(interior))-1; j<=(pmb->cellbounds.je(interior))+1; ++j) {
=======
      int nc2 = pmb->ncells2;
      c1j = ParArrayND<Real>(PARARRAY_TEMP, nc2);
      c2j = ParArrayND<Real>(PARARRAY_TEMP, nc2);
      c3j = ParArrayND<Real>(PARARRAY_TEMP, nc2);
      c4j = ParArrayND<Real>(PARARRAY_TEMP, nc2);
      c5j = ParArrayND<Real>(PARARRAY_TEMP, nc2);
      c6j = ParArrayND<Real>(PARARRAY_TEMP, nc2);
      hplus_ratio_j = ParArrayND<Real>(PARARRAY_TEMP, nc2);
      hminus_ratio_j = ParArrayND<Real>(PARARRAY_TEMP, nc2);

      // zero-curvature PPM limiter does not depend on mesh uniformity:
      for (int j = (pmb->js) - 1; j <= (pmb->je) + 1; ++j) {
>>>>>>> 45257b25
        // h_plus = 3.0;
        // h_minus = 3.0;
        // Ratios are = 2 for Cartesian coords, as in the original PPM limiter's
        // overshoot conditions
        hplus_ratio_j(j) = 2.0;
        hminus_ratio_j(j) = 2.0;
      }
      // 4th order reconstruction weights along Cartesian-like x2 w/ uniform spacing
      if (uniform[X2DIR]) {
#pragma omp simd
<<<<<<< HEAD
        for (int j=cellbounds.js(entire); j<=cellbounds.je(entire); ++j) {
=======
        for (int j = (pmb->js) - NGHOST; j <= (pmb->je) + NGHOST; ++j) {
>>>>>>> 45257b25
          c1j(j) = 0.5;
          c2j(j) = 0.5;
          c3j(j) = 0.5;
          c4j(j) = 0.5;
          c5j(j) = 1.0 / 6.0;
          c6j(j) = -1.0 / 6.0;
        }
      } else { // coeffcients along Cartesian-like x2 with nonuniform mesh spacing
#pragma omp simd
<<<<<<< HEAD
        for (int j=(pmb->cellbounds.js(interior))-NGHOST+2; j<=(pmb->cellbounds.je(interior))+NGHOST-1; ++j) {
          Real& dx_jm1 = pco->dx2f(j-1);
          Real& dx_j   = pco->dx2f(j  );
          Real& dx_jp1 = pco->dx2f(j+1);
          Real qe = dx_j/(dx_jm1 + dx_j + dx_jp1);       // Outermost coeff in CW eq 1.7
          c1j(j) = qe*(2.0*dx_jm1 + dx_j)/(dx_jp1 + dx_j); // First term in CW eq 1.7
          c2j(j) = qe*(2.0*dx_jp1 + dx_j)/(dx_jm1 + dx_j); // Second term in CW eq 1.7

          if (j > (pmb->cellbounds.js(interior))-NGHOST+1) {  // c3-c6 are not computed in first iteration
            Real& dx_jm2 = pco->dx2f(j-2);
=======
        for (int j = (pmb->js) - NGHOST + 2; j <= (pmb->je) + NGHOST - 1; ++j) {
          Real &dx_jm1 = pco->dx2f(j - 1);
          Real &dx_j = pco->dx2f(j);
          Real &dx_jp1 = pco->dx2f(j + 1);
          Real qe = dx_j / (dx_jm1 + dx_j + dx_jp1); // Outermost coeff in CW eq 1.7
          c1j(j) =
              qe * (2.0 * dx_jm1 + dx_j) / (dx_jp1 + dx_j); // First term in CW eq 1.7
          c2j(j) =
              qe * (2.0 * dx_jp1 + dx_j) / (dx_jm1 + dx_j); // Second term in CW eq 1.7

          if (j > (pmb->js) - NGHOST + 1) { // c3-c6 are not computed in first iteration
            Real &dx_jm2 = pco->dx2f(j - 2);
>>>>>>> 45257b25
            Real qa = dx_jm2 + dx_jm1 + dx_j + dx_jp1;
            Real qb = dx_jm1 / (dx_jm1 + dx_j);
            Real qc = (dx_jm2 + dx_jm1) / (2.0 * dx_jm1 + dx_j);
            Real qd = (dx_jp1 + dx_j) / (2.0 * dx_j + dx_jm1);
            qb = qb + 2.0 * dx_j * qb / qa * (qc - qd);
            c3j(j) = 1.0 - qb;
            c4j(j) = qb;
            c5j(j) = dx_j / qa * qd;
            c6j(j) = -dx_jm1 / qa * qc;
          }
        }
      } // end nonuniform Cartesian-like
    }   // end 2D or 3D

    // Precompute PPM coefficients in x3-direction
    if (pmb->block_size.nx3 > 1) {
<<<<<<< HEAD
      int nc3 = cellbounds.ncellsk(entire);
      c1k.NewAthenaArray(nc3);
      c2k.NewAthenaArray(nc3);
      c3k.NewAthenaArray(nc3);
      c4k.NewAthenaArray(nc3);
      c5k.NewAthenaArray(nc3);
      c6k.NewAthenaArray(nc3);
      hplus_ratio_k.NewAthenaArray(nc3);
      hminus_ratio_k.NewAthenaArray(nc3);
=======
      int nc3 = pmb->ncells3;
      c1k = ParArrayND<Real>(PARARRAY_TEMP, nc3);
      c2k = ParArrayND<Real>(PARARRAY_TEMP, nc3);
      c3k = ParArrayND<Real>(PARARRAY_TEMP, nc3);
      c4k = ParArrayND<Real>(PARARRAY_TEMP, nc3);
      c5k = ParArrayND<Real>(PARARRAY_TEMP, nc3);
      c6k = ParArrayND<Real>(PARARRAY_TEMP, nc3);
      hplus_ratio_k = ParArrayND<Real>(PARARRAY_TEMP, nc3);
      hminus_ratio_k = ParArrayND<Real>(PARARRAY_TEMP, nc3);
>>>>>>> 45257b25

      // reconstruction coeffiencients in x3, Cartesian-like coordinate:
      if (uniform[X3DIR]) { // uniform spacing
#pragma omp simd
<<<<<<< HEAD
        for (int k=cellbounds.ks(entire); k<=cellbounds.ke(entire); ++k) {
=======
        for (int k = (pmb->ks) - NGHOST; k <= (pmb->ke) + NGHOST; ++k) {
>>>>>>> 45257b25
          c1k(k) = 0.5;
          c2k(k) = 0.5;
          c3k(k) = 0.5;
          c4k(k) = 0.5;
          c5k(k) = 1.0 / 6.0;
          c6k(k) = -1.0 / 6.0;
        }

      } else { // nonuniform spacing
#pragma omp simd
<<<<<<< HEAD
        for (int k=(pmb->cellbounds.ks(interior))-NGHOST+2; k<=(pmb->cellbounds.ke(interior))+NGHOST-1; ++k) {
          Real& dx_km1 = pco->dx3f(k-1);
          Real& dx_k   = pco->dx3f(k  );
          Real& dx_kp1 = pco->dx3f(k+1);
          Real qe = dx_k/(dx_km1 + dx_k + dx_kp1);       // Outermost coeff in CW eq 1.7
          c1k(k) = qe*(2.0*dx_km1+dx_k)/(dx_kp1 + dx_k); // First term in CW eq 1.7
          c2k(k) = qe*(2.0*dx_kp1+dx_k)/(dx_km1 + dx_k); // Second term in CW eq 1.7

          if (k > (pmb->cellbounds.ks(interior))-NGHOST+1) {  // c3-c6 are not computed in first iteration
            Real& dx_km2 = pco->dx3f(k-2);
=======
        for (int k = (pmb->ks) - NGHOST + 2; k <= (pmb->ke) + NGHOST - 1; ++k) {
          Real &dx_km1 = pco->dx3f(k - 1);
          Real &dx_k = pco->dx3f(k);
          Real &dx_kp1 = pco->dx3f(k + 1);
          Real qe = dx_k / (dx_km1 + dx_k + dx_kp1); // Outermost coeff in CW eq 1.7
          c1k(k) =
              qe * (2.0 * dx_km1 + dx_k) / (dx_kp1 + dx_k); // First term in CW eq 1.7
          c2k(k) =
              qe * (2.0 * dx_kp1 + dx_k) / (dx_km1 + dx_k); // Second term in CW eq 1.7

          if (k > (pmb->ks) - NGHOST + 1) { // c3-c6 are not computed in first iteration
            Real &dx_km2 = pco->dx3f(k - 2);
>>>>>>> 45257b25
            Real qa = dx_km2 + dx_km1 + dx_k + dx_kp1;
            Real qb = dx_km1 / (dx_km1 + dx_k);
            Real qc = (dx_km2 + dx_km1) / (2.0 * dx_km1 + dx_k);
            Real qd = (dx_kp1 + dx_k) / (2.0 * dx_k + dx_km1);
            qb = qb + 2.0 * dx_k * qb / qa * (qc - qd);
            c3k(k) = 1.0 - qb;
            c4k(k) = qb;
            c5k(k) = dx_k / qa * qd;
            c6k(k) = -dx_km1 / qa * qc;
          }
        }
        // Compute geometric factors for x3 limiter (Mignone eq 48)
        // (no curvilinear corrections in x3)
<<<<<<< HEAD
        for (int k=(pmb->cellbounds.ks(interior))-1; k<=(pmb->cellbounds.ke(interior))+1; ++k) {
=======
        for (int k = (pmb->ks) - 1; k <= (pmb->ke) + 1; ++k) {
>>>>>>> 45257b25
          // h_plus = 3.0;
          // h_minus = 3.0;
          // Ratios are both = 2 for Cartesian and all curviliniear coords
          hplus_ratio_k(k) = 2.0;
          hminus_ratio_k(k) = 2.0;
        }
      }
    }
    for (int i = 0; i < kNrows; ++i) {
      delete[] beta[i];
    }
    delete[] beta;
  } // end "if PPM or full 4th order spatial integrator"
}

namespace {

//----------------------------------------------------------------------------------------
// \!fn void DoolittleLUPDecompose(Real **a, int n, int *pivot)

// \brief perform LU decomposition with partial (row) pivoting using Doolittle's
// algorithm. Partial pivoting is required for stability.
//
// Let D be a diagonal matrix, L be a unit lower triangular matrix (main diagonal is all
// 1's), and U be a unit upper triangular matrix
// Crout = (LD)U  ---> unit upper triangular U and L'=LD non-unit lower triangular
// Doolittle = L(DU) ---> unit lower triangular L and U'=DU non-unit upper triangular
//
// INPUT:
//     a: square nxn matrix A of real numbers. Must be a mutable pointer-to-pointer/rows.
//     n: number of rows and columns in "a"
//
//    Also expects "const Real lu_tol >=0" file-scope variable to be defined = criterion
//    for detecting degenerate input "a" (or nearly-degenerate).
//
// OUTPUT:
//     a: modified in-place to contain both lower- and upper-triangular matrices L, U
//        as A <- L + U (the 1's on the diagonal of L are not stored) in the decomposition
//        PA=LU. See NR pg 50; even though they claim to use Crout, they are probably
//        use Doolittle. They assume unit diagonal in Lx=Pb forward substitution.
// pivot: nx1 int vector that is a sparse representation of the nxn permutation matrix P.
//        For each row/vector entry, the value = the column # of the nonzero pivot element
//
// RETURN:
//  failure=0: routine detected that "a" matrix was nearly-singular
//  success=1: LUP decomposition completed
//
//     Both "a", "pivot" can then be passed with RHS vector "b" to DoolittleLUPSolve in
//     order to solve Ax=b system of linear equations
//
// REFERENCES:
//   - References Numerical Recipes, 3rd ed. (NR) section 2.3 "LU Decomposition & its
//     Applications"

int DoolittleLUPDecompose(Real **a, int n, int *pivot) {
  constexpr int failure = 0, success = 1;
  // initialize unit permutation matrix P=I. In our sparse representation, pivot[n]=n
  for (int i = 0; i <= n; i++)
    pivot[i] = i;

  // loop over rows of input matrix:
  for (int i = 0; i < n; i++) {
    Real a_max = 0.0, a_abs = 0.0;
    int i_max = i;
    // search for largest pivot element, located at row i_max
    for (int k = i; k < n; k++) {
      a_abs = std::abs(a[k][i]);
      if (a_abs > a_max) { // found larger pivot element
        a_max = a_abs;
        i_max = k;
      }
    }

    // if the pivot element is near zero, the matrix is likely singular
    if (a_max < lu_tol) { // 0.0) { // see NR comment in ludcmp.h
      // do not divide by 0
      std::cout << std::scientific
                << std::setprecision(std::numeric_limits<Real>::max_digits10 - 1)
                << "DoolittleLUPDecompose detects singular matrix with\n"
                << "pivot element=" << a_max << " < tolerance=" << lu_tol << std::endl;
      return failure;
    }

    if (i != i_max) { // need to pivot rows:
      // pivoting "pivot" vector
      int row_idx = pivot[i];
      pivot[i] = pivot[i_max];
      pivot[i_max] = row_idx;

      // pivoting rows of A
      Real *pivot_ptr = a[i];
      a[i] = a[i_max];
      a[i_max] = pivot_ptr;
    }

    // these lines are the only difference from Crout's in-place approach w/ pivoting
    for (int j = i + 1; j < n; j++) { // loop over rows; NR has the same approach as here
      // fill lower triangular matrix L elements at column "i":
      a[j][i] /= a[i][i];
      // (Crout finds upper triangular matrix U elemens at row "i" in this step)
      for (int k = i + 1; k < n; k++) // update remaining submatrix
        a[j][k] -= a[j][i] * a[i][k];
    }
  }
  // in-place LU factorization with partial pivoting is complete
  return success;
}

//----------------------------------------------------------------------------------------
// \!fn void DoolittleLUPSolve(Real **lu, int *pivot, Real *b, int n, Real *x)

// \brief after DoolittleLUPDecompose() function has transformed input the LHS of Ax=b
// system to partially-row pivoted, LUP decomposed equivalent PAx=LUx=Pb, solve for x
//
// INPUT:
//     lu: square nxn matrix of real numbers containing output "a" of successful
//          DoolittleLUPDecompose() function call. See notes in that function for details.
//  pivot: nx1 vector of integers produced by DoolittleLUPDecompose()
//      b: RHS column vector of real numbers in original Ax=b system of linear equations
//
// OUTPUT:
//     x: nx1 column vector of real numbers containing solution in original Ax=b system

void DoolittleLUPSolve(Real **lu, int *pivot, Real *b, int n, Real *x) {
  // forward substitution, Ly=Pb (L must be a UNIT lower-triangular matrix)
  for (int i = 0; i < n; i++) {
    // initialize the solution to the RHS values, repeating permutation from LU decomp.
    x[i] = b[pivot[i]];
    for (int j = 0; j < i; j++)
      x[i] -= lu[i][j] * x[j];
  }

  // back substitution, Ux=y (U is a NOT a unit upper-triangular matrix)
  for (int i = (n - 1); i >= 0; i--) {
    for (int j = (i + 1); j < n; j++) {
      x[i] -= x[j] * lu[i][j];
    }
    x[i] /= lu[i][i];
  }
  return;
}

} // anonymous namespace

} // namespace parthenon<|MERGE_RESOLUTION|>--- conflicted
+++ resolved
@@ -65,68 +65,6 @@
     characteristic_projection = true;
   } else if ((input_recon == "4") || (input_recon == "4c")) {
     xorder = 4;
-<<<<<<< HEAD
-    if (input_recon == "4c")
-      characteristic_projection = true;
-    } else if (input_recon == "3") {
-      // PPM approximates interfaces with 4th-order accurate stencils, but use xorder=3
-      // to denote that the overall scheme is "between 2nd and 4th" order w/o flux terms
-      xorder = 3;
-    } else if (input_recon == "3c") {
-      xorder = 3;
-      characteristic_projection = true;
-    } else if ((input_recon == "4") || (input_recon == "4c")) {
-      // Full 4th-order scheme for hydro or MHD on uniform Cartesian grids
-      xorder = 4;
-      if (input_recon == "4c")
-        characteristic_projection = true;
-    } else {
-      std::stringstream msg;
-      msg << "### FATAL ERROR in Reconstruction constructor" << std::endl
-          << "xorder=" << input_recon << " not valid choice for reconstruction"<< std::endl;
-      ATHENA_ERROR(msg);
-    }
-    // Check for incompatible choices with broader solver configuration
-    // --------------------------------
-
-    // check for necessary number of ghost zones for PPM w/o fourth-order flux corrections
-    if (xorder == 3) {
-      int req_nghost = 3;
-      if (NGHOST < req_nghost) {
-        std::stringstream msg;
-        msg << "### FATAL ERROR in Reconstruction constructor" << std::endl
-            << "xorder=" << input_recon <<
-            " (PPM) reconstruction selected, but nghost=" << NGHOST << std::endl
-            << "Reconfigure with --nghost=XXX with XXX > " << req_nghost-1 << std::endl;
-        ATHENA_ERROR(msg);
-      }
-    }
-
-    // perform checks of fourth-order solver configuration restrictions:
-    if (xorder == 4) {
-      // Uniform, Cartesian mesh with square cells (dx1f=dx2f=dx3f)
-      if (pmb->block_size.x1rat != 1.0 || pmb->block_size.x2rat != 1.0 ||
-          pmb->block_size.x3rat != 1.0) {
-        std::stringstream msg;
-        msg << "### FATAL ERROR in Reconstruction constructor" << std::endl
-            << "Selected time/xorder=" << input_recon << " flux calculations"
-            << " require a uniform (x1rat=x2rat=x3rat=1.0), " << std::endl
-            << "Carteisan mesh with square cells. Rerun with uniform cell spacing "
-            << std::endl
-            << "Current values are:" << std::endl
-            << std::scientific
-            << std::setprecision(std::numeric_limits<Real>::max_digits10 -1)
-            << "x1rat= " << pmb->block_size.x1rat << std::endl
-            << "x2rat= " << pmb->block_size.x2rat << std::endl
-            << "x3rat= " << pmb->block_size.x3rat << std::endl;
-        ATHENA_ERROR(msg);
-      }
-
-      const IndexDomain interior = IndexDomain::interior;
-      Real& dx_i   = pmb->pcoord->dx1f(pmb->cellbounds.is(interior));
-      Real& dx_j   = pmb->pcoord->dx2f(pmb->cellbounds.js(interior));
-      Real& dx_k   = pmb->pcoord->dx3f(pmb->cellbounds.ks(interior));
-=======
     if (input_recon == "4c") characteristic_projection = true;
   } else {
     std::stringstream msg;
@@ -173,7 +111,6 @@
     Real &dx_i = pmb->pcoord->dx1f(pmb->is);
     Real &dx_j = pmb->pcoord->dx2f(pmb->js);
     Real &dx_k = pmb->pcoord->dx3f(pmb->ks);
->>>>>>> 45257b25
     // Note, probably want to make the following condition less strict (signal warning
     // for small differences due to floating-point issues) but upgrade to error for
     // large deviations from a square mesh. Currently signals a warning for each
@@ -239,15 +176,9 @@
   const IndexDomain entire = IndexDomain::entire;
   const IndexShape cellbounds = pmb->cellbounds;
   // Allocate memory for scratch arrays used in PLM and PPM
-<<<<<<< HEAD
   int nc1 = cellbounds.ncellsi(entire);
-  scr01_i_.NewAthenaArray(nc1);
-  scr02_i_.NewAthenaArray(nc1);
-=======
-  int nc1 = pmb->ncells1;
   scr01_i_ = ParArrayND<Real>(PARARRAY_TEMP, nc1);
   scr02_i_ = ParArrayND<Real>(PARARRAY_TEMP, nc1);
->>>>>>> 45257b25
 
   scr1_ni_ = ParArrayND<Real>(PARARRAY_TEMP, NWAVE, nc1);
   scr2_ni_ = ParArrayND<Real>(PARARRAY_TEMP, NWAVE, nc1);
@@ -297,12 +228,8 @@
     }
 
     // zero-curvature PPM limiter does not depend on mesh uniformity:
-<<<<<<< HEAD
     const IndexDomain interior = IndexDomain::interior;
     for (int i=(pmb->cellbounds.is(interior))-1; i<=(pmb->cellbounds.ie(interior))+1; ++i) {
-=======
-    for (int i = (pmb->is) - 1; i <= (pmb->ie) + 1; ++i) {
->>>>>>> 45257b25
       // h_plus = 3.0;
       // h_minus = 3.0;
       // Ratios are = 2 for Cartesian coords, as in the original PPM limiter's
@@ -313,11 +240,7 @@
     // 4th order reconstruction weights along Cartesian-like x1 w/ uniform spacing
     if (uniform[X1DIR]) {
 #pragma omp simd
-<<<<<<< HEAD
       for (int i=cellbounds.is(entire); i<=cellbounds.ie(entire); ++i) {
-=======
-      for (int i = (pmb->is) - NGHOST; i <= (pmb->ie) + NGHOST; ++i) {
->>>>>>> 45257b25
         // reducing general formula in ppm.cpp corresonds to Mignone eq B.4 weights:
         // (-1/12, 7/12, 7/12, -1/12)
         c1i(i) = 0.5;
@@ -329,27 +252,15 @@
       }
     } else { // coeffcients along Cartesian-like x1 with nonuniform mesh spacing
 #pragma omp simd
-<<<<<<< HEAD
       for (int i=(pmb->cellbounds.is(interior))-NGHOST+1; i<=(pmb->cellbounds.ie(interior))+NGHOST-1; ++i) {
-        Real& dx_im1 = pco->dx1f(i-1);
-        Real& dx_i   = pco->dx1f(i  );
-        Real& dx_ip1 = pco->dx1f(i+1);
-        Real qe = dx_i/(dx_im1 + dx_i + dx_ip1);       // Outermost coeff in CW eq 1.7
-        c1i(i) = qe*(2.0*dx_im1+dx_i)/(dx_ip1 + dx_i); // First term in CW eq 1.7
-        c2i(i) = qe*(2.0*dx_ip1+dx_i)/(dx_im1 + dx_i); // Second term in CW eq 1.7
-        if (i > (pmb->cellbounds.is(interior))-NGHOST+1) {  // c3-c6 are not computed in first iteration
-          Real& dx_im2 = pco->dx1f(i-2);
-=======
-      for (int i = (pmb->is) - NGHOST + 1; i <= (pmb->ie) + NGHOST - 1; ++i) {
-        Real &dx_im1 = pco->dx1f(i - 1);
-        Real &dx_i = pco->dx1f(i);
-        Real &dx_ip1 = pco->dx1f(i + 1);
+        Real& dx_im1 = pco->dx1f(i - 1);
+        Real& dx_i = pco->dx1f(i);
+        Real& dx_ip1 = pco->dx1f(i + 1);
         Real qe = dx_i / (dx_im1 + dx_i + dx_ip1); // Outermost coeff in CW eq 1.7
-        c1i(i) = qe * (2.0 * dx_im1 + dx_i) / (dx_ip1 + dx_i); // First term in CW eq 1.7
-        c2i(i) = qe * (2.0 * dx_ip1 + dx_i) / (dx_im1 + dx_i); // Second term in CW eq 1.7
-        if (i > (pmb->is) - NGHOST + 1) { // c3-c6 are not computed in first iteration
-          Real &dx_im2 = pco->dx1f(i - 2);
->>>>>>> 45257b25
+        c1i(i) = qe * (2.0 * dx_im1+dx_i)/(dx_ip1 + dx_i); // First term in CW eq 1.7
+        c2i(i) = qe * (2.0 * dx_ip1+dx_i)/(dx_im1 + dx_i); // Second term in CW eq 1.7
+        if (i > (pmb->cellbounds.is(interior)) - NGHOST + 1) { // c3-c6 are not computed in first iteration
+          Real& dx_im2 = pco->dx1f(i - 2);
           Real qa = dx_im2 + dx_im1 + dx_i + dx_ip1;
           Real qb = dx_im1 / (dx_im1 + dx_i);
           Real qc = (dx_im2 + dx_im1) / (2.0 * dx_im1 + dx_i);
@@ -365,21 +276,8 @@
 
     // Precompute PPM coefficients in x2-direction ---------------------------------------
     if (pmb->block_size.nx2 > 1) {
-<<<<<<< HEAD
+
       int nc2 = cellbounds.ncellsj(entire);
-      c1j.NewAthenaArray(nc2);
-      c2j.NewAthenaArray(nc2);
-      c3j.NewAthenaArray(nc2);
-      c4j.NewAthenaArray(nc2);
-      c5j.NewAthenaArray(nc2);
-      c6j.NewAthenaArray(nc2);
-      hplus_ratio_j.NewAthenaArray(nc2);
-      hminus_ratio_j.NewAthenaArray(nc2);
-
-      // zero-curvature PPM limiter does not depend on mesh uniformity:
-      for (int j=(pmb->cellbounds.js(interior))-1; j<=(pmb->cellbounds.je(interior))+1; ++j) {
-=======
-      int nc2 = pmb->ncells2;
       c1j = ParArrayND<Real>(PARARRAY_TEMP, nc2);
       c2j = ParArrayND<Real>(PARARRAY_TEMP, nc2);
       c3j = ParArrayND<Real>(PARARRAY_TEMP, nc2);
@@ -391,7 +289,6 @@
 
       // zero-curvature PPM limiter does not depend on mesh uniformity:
       for (int j = (pmb->js) - 1; j <= (pmb->je) + 1; ++j) {
->>>>>>> 45257b25
         // h_plus = 3.0;
         // h_minus = 3.0;
         // Ratios are = 2 for Cartesian coords, as in the original PPM limiter's
@@ -402,11 +299,7 @@
       // 4th order reconstruction weights along Cartesian-like x2 w/ uniform spacing
       if (uniform[X2DIR]) {
 #pragma omp simd
-<<<<<<< HEAD
         for (int j=cellbounds.js(entire); j<=cellbounds.je(entire); ++j) {
-=======
-        for (int j = (pmb->js) - NGHOST; j <= (pmb->je) + NGHOST; ++j) {
->>>>>>> 45257b25
           c1j(j) = 0.5;
           c2j(j) = 0.5;
           c3j(j) = 0.5;
@@ -416,19 +309,7 @@
         }
       } else { // coeffcients along Cartesian-like x2 with nonuniform mesh spacing
 #pragma omp simd
-<<<<<<< HEAD
         for (int j=(pmb->cellbounds.js(interior))-NGHOST+2; j<=(pmb->cellbounds.je(interior))+NGHOST-1; ++j) {
-          Real& dx_jm1 = pco->dx2f(j-1);
-          Real& dx_j   = pco->dx2f(j  );
-          Real& dx_jp1 = pco->dx2f(j+1);
-          Real qe = dx_j/(dx_jm1 + dx_j + dx_jp1);       // Outermost coeff in CW eq 1.7
-          c1j(j) = qe*(2.0*dx_jm1 + dx_j)/(dx_jp1 + dx_j); // First term in CW eq 1.7
-          c2j(j) = qe*(2.0*dx_jp1 + dx_j)/(dx_jm1 + dx_j); // Second term in CW eq 1.7
-
-          if (j > (pmb->cellbounds.js(interior))-NGHOST+1) {  // c3-c6 are not computed in first iteration
-            Real& dx_jm2 = pco->dx2f(j-2);
-=======
-        for (int j = (pmb->js) - NGHOST + 2; j <= (pmb->je) + NGHOST - 1; ++j) {
           Real &dx_jm1 = pco->dx2f(j - 1);
           Real &dx_j = pco->dx2f(j);
           Real &dx_jp1 = pco->dx2f(j + 1);
@@ -438,9 +319,8 @@
           c2j(j) =
               qe * (2.0 * dx_jp1 + dx_j) / (dx_jm1 + dx_j); // Second term in CW eq 1.7
 
-          if (j > (pmb->js) - NGHOST + 1) { // c3-c6 are not computed in first iteration
+          if (j > (pmb->cellbounds.js(interior)) - NGHOST + 1) { // c3-c6 are not computed in first iteration
             Real &dx_jm2 = pco->dx2f(j - 2);
->>>>>>> 45257b25
             Real qa = dx_jm2 + dx_jm1 + dx_j + dx_jp1;
             Real qb = dx_jm1 / (dx_jm1 + dx_j);
             Real qc = (dx_jm2 + dx_jm1) / (2.0 * dx_jm1 + dx_j);
@@ -457,18 +337,7 @@
 
     // Precompute PPM coefficients in x3-direction
     if (pmb->block_size.nx3 > 1) {
-<<<<<<< HEAD
       int nc3 = cellbounds.ncellsk(entire);
-      c1k.NewAthenaArray(nc3);
-      c2k.NewAthenaArray(nc3);
-      c3k.NewAthenaArray(nc3);
-      c4k.NewAthenaArray(nc3);
-      c5k.NewAthenaArray(nc3);
-      c6k.NewAthenaArray(nc3);
-      hplus_ratio_k.NewAthenaArray(nc3);
-      hminus_ratio_k.NewAthenaArray(nc3);
-=======
-      int nc3 = pmb->ncells3;
       c1k = ParArrayND<Real>(PARARRAY_TEMP, nc3);
       c2k = ParArrayND<Real>(PARARRAY_TEMP, nc3);
       c3k = ParArrayND<Real>(PARARRAY_TEMP, nc3);
@@ -477,16 +346,11 @@
       c6k = ParArrayND<Real>(PARARRAY_TEMP, nc3);
       hplus_ratio_k = ParArrayND<Real>(PARARRAY_TEMP, nc3);
       hminus_ratio_k = ParArrayND<Real>(PARARRAY_TEMP, nc3);
->>>>>>> 45257b25
 
       // reconstruction coeffiencients in x3, Cartesian-like coordinate:
       if (uniform[X3DIR]) { // uniform spacing
 #pragma omp simd
-<<<<<<< HEAD
         for (int k=cellbounds.ks(entire); k<=cellbounds.ke(entire); ++k) {
-=======
-        for (int k = (pmb->ks) - NGHOST; k <= (pmb->ke) + NGHOST; ++k) {
->>>>>>> 45257b25
           c1k(k) = 0.5;
           c2k(k) = 0.5;
           c3k(k) = 0.5;
@@ -497,19 +361,7 @@
 
       } else { // nonuniform spacing
 #pragma omp simd
-<<<<<<< HEAD
         for (int k=(pmb->cellbounds.ks(interior))-NGHOST+2; k<=(pmb->cellbounds.ke(interior))+NGHOST-1; ++k) {
-          Real& dx_km1 = pco->dx3f(k-1);
-          Real& dx_k   = pco->dx3f(k  );
-          Real& dx_kp1 = pco->dx3f(k+1);
-          Real qe = dx_k/(dx_km1 + dx_k + dx_kp1);       // Outermost coeff in CW eq 1.7
-          c1k(k) = qe*(2.0*dx_km1+dx_k)/(dx_kp1 + dx_k); // First term in CW eq 1.7
-          c2k(k) = qe*(2.0*dx_kp1+dx_k)/(dx_km1 + dx_k); // Second term in CW eq 1.7
-
-          if (k > (pmb->cellbounds.ks(interior))-NGHOST+1) {  // c3-c6 are not computed in first iteration
-            Real& dx_km2 = pco->dx3f(k-2);
-=======
-        for (int k = (pmb->ks) - NGHOST + 2; k <= (pmb->ke) + NGHOST - 1; ++k) {
           Real &dx_km1 = pco->dx3f(k - 1);
           Real &dx_k = pco->dx3f(k);
           Real &dx_kp1 = pco->dx3f(k + 1);
@@ -519,9 +371,8 @@
           c2k(k) =
               qe * (2.0 * dx_kp1 + dx_k) / (dx_km1 + dx_k); // Second term in CW eq 1.7
 
-          if (k > (pmb->ks) - NGHOST + 1) { // c3-c6 are not computed in first iteration
+          if (k > (pmb->cellbounds.ks(interior)) - NGHOST + 1) { // c3-c6 are not computed in first iteration
             Real &dx_km2 = pco->dx3f(k - 2);
->>>>>>> 45257b25
             Real qa = dx_km2 + dx_km1 + dx_k + dx_kp1;
             Real qb = dx_km1 / (dx_km1 + dx_k);
             Real qc = (dx_km2 + dx_km1) / (2.0 * dx_km1 + dx_k);
@@ -535,11 +386,7 @@
         }
         // Compute geometric factors for x3 limiter (Mignone eq 48)
         // (no curvilinear corrections in x3)
-<<<<<<< HEAD
         for (int k=(pmb->cellbounds.ks(interior))-1; k<=(pmb->cellbounds.ke(interior))+1; ++k) {
-=======
-        for (int k = (pmb->ks) - 1; k <= (pmb->ke) + 1; ++k) {
->>>>>>> 45257b25
           // h_plus = 3.0;
           // h_minus = 3.0;
           // Ratios are both = 2 for Cartesian and all curviliniear coords
