//========================================================================================
// Athena++ astrophysical MHD code
// Copyright(C) 2014 James M. Stone <jmstone@princeton.edu> and other code contributors
// Licensed under the 3-clause BSD License, see LICENSE file for details
//========================================================================================
// (C) (or copyright) 2020. Triad National Security, LLC. All rights reserved.
//
// This program was produced under U.S. Government contract 89233218CNA000001 for Los
// Alamos National Laboratory (LANL), which is operated by Triad National Security, LLC
// for the U.S. Department of Energy/National Nuclear Security Administration. All rights
// in the program are reserved by Triad National Security, LLC, and the U.S. Department
// of Energy/National Nuclear Security Administration. The Government is granted for
// itself and others acting on its behalf a nonexclusive, paid-up, irrevocable worldwide
// license in this material to reproduce, prepare derivative works, distribute copies to
// the public, perform publicly and display publicly, and to permit others to do so.
//========================================================================================
//! \file reconstruction.cpp
//  \brief

#include "reconstruct/reconstruction.hpp"

#include <cmath>
#include <cstring>
#include <iomanip>
#include <limits>
#include <sstream>
#include <stdexcept>
#include <string>

#include "mesh/mesh.hpp"

namespace parthenon {

namespace {

// TODO(felker): replace these hand-rolled linear algebra routines with a real library
constexpr Real lu_tol = 3e-16;
int DoolittleLUPDecompose(Real **a, int n, int *pivot);
void DoolittleLUPSolve(Real **lu, int *pivot, Real *b, int n, Real *x);

} // anonymous namespace

Reconstruction::Reconstruction(MeshBlock *pmb, ParameterInput *pin)
    : characteristic_projection{false}, uniform{true, true, true},
      // read fourth-order solver switches
      correct_ic{pin->GetOrAddBoolean("parthenon/time", "correct_ic", false)},
      correct_err{pin->GetOrAddBoolean("parthenon/time", "correct_err", false)},
      pmy_block_{pmb} {
  // Read and set type of spatial reconstruction
  // --------------------------------
<<<<<<< HEAD
  std::string input_recon = pin->GetOrAddString("mesh", "xorder", "2");
  // Avoid pmb indirection
  const IndexDomain entire = IndexDomain::entire;
  const IndexDomain interior = IndexDomain::interior;
  const IndexShape cellbounds = pmb->cellbounds;
=======
  std::string input_recon = pin->GetOrAddString("parthenon/mesh", "xorder", "2");
>>>>>>> ec5faae2

  if (input_recon == "1") {
    xorder = 1;
  } else if (input_recon == "2") {
    xorder = 2;
  } else if (input_recon == "2c") {
    xorder = 2;
    characteristic_projection = true;
  } else if (input_recon == "3") {
    // PPM approximates interfaces with 4th-order accurate stencils, but use xorder=3
    // to denote that the overall scheme is "between 2nd and 4th" order w/o flux terms
    xorder = 3;
  } else if (input_recon == "3c") {
    xorder = 3;
    characteristic_projection = true;
  } else if ((input_recon == "4") || (input_recon == "4c")) {
    xorder = 4;
    if (input_recon == "4c") characteristic_projection = true;
  } else {
    std::stringstream msg;
    msg << "### FATAL ERROR in Reconstruction constructor" << std::endl
        << "xorder=" << input_recon << " not valid choice for reconstruction"
        << std::endl;
    ATHENA_ERROR(msg);
  }
  // Check for incompatible choices with broader solver configuration
  // --------------------------------

  // check for necessary number of ghost zones for PPM w/o fourth-order flux corrections
  if (xorder == 3) {
    int req_nghost = 3;
    if (NGHOST < req_nghost) {
      std::stringstream msg;
      msg << "### FATAL ERROR in Reconstruction constructor" << std::endl
          << "xorder=" << input_recon
          << " (PPM) reconstruction selected, but nghost=" << NGHOST << std::endl
          << "Reconfigure with --nghost=XXX with XXX > " << req_nghost - 1 << std::endl;
      ATHENA_ERROR(msg);
    }
  }

  // perform checks of fourth-order solver configuration restrictions:
  if (xorder == 4) {
    // Uniform, Cartesian mesh with square cells (dx1f=dx2f=dx3f)
    if (pmb->block_size.x1rat != 1.0 || pmb->block_size.x2rat != 1.0 ||
        pmb->block_size.x3rat != 1.0) {
      std::stringstream msg;
      msg << "### FATAL ERROR in Reconstruction constructor" << std::endl
          << "Selected time/xorder=" << input_recon << " flux calculations"
          << " require a uniform (x1rat=x2rat=x3rat=1.0), " << std::endl
          << "Carteisan mesh with square cells. Rerun with uniform cell spacing "
          << std::endl
          << "Current values are:" << std::endl
          << std::scientific
          << std::setprecision(std::numeric_limits<Real>::max_digits10 - 1)
          << "x1rat= " << pmb->block_size.x1rat << std::endl
          << "x2rat= " << pmb->block_size.x2rat << std::endl
          << "x3rat= " << pmb->block_size.x3rat << std::endl;
      ATHENA_ERROR(msg);
    }
    Real &dx_i = pmb->pcoord->dx1f(cellbounds.is(interior));
    Real &dx_j = pmb->pcoord->dx2f(cellbounds.js(interior));
    Real &dx_k = pmb->pcoord->dx3f(cellbounds.ks(interior));
    // Note, probably want to make the following condition less strict (signal warning
    // for small differences due to floating-point issues) but upgrade to error for
    // large deviations from a square mesh. Currently signals a warning for each
    // MeshBlock with non-square cells.
    if ((pmb->block_size.nx2 > 1 && dx_i != dx_j) ||
        (pmb->block_size.nx3 > 1 && dx_j != dx_k)) {
      // It is possible for small floating-point differences to arise despite equal
      // analytic values for grid spacings in the coordinates.cpp calculation of:
      // Real dx=(block_size.x1max-block_size.x1min)/(ie-is+1);
      // due to the 3x rounding operations in numerator, e.g.
      // float(float(x1max) - float((x1min))
      // if mesh/x1max != mesh/x2max, etc. and/or if an asymmetric MeshBlock
      // decomposition is used
      if (Globals::my_rank == 0) {
        // std::stringstream msg;
        std::cout << "### Warning in Reconstruction constructor" << std::endl
                  << "Selected time/xorder=" << input_recon << " flux calculations"
                  << " require a uniform, Carteisan mesh with" << std::endl
                  << "square cells (dx1f=dx2f=dx3f). "
                  << "Change mesh limits and/or number of cells for equal spacings\n"
                  << "Current values are:" << std::endl
                  << std::scientific
                  << std::setprecision(std::numeric_limits<Real>::max_digits10 - 1)
                  << "dx1f=" << dx_i << std::endl
                  << "dx2f=" << dx_j << std::endl
                  << "dx3f=" << dx_k << std::endl;
        // ATHENA_ERROR(msg);
      }
    }
    if (pmb->pmy_mesh->multilevel) {
      std::stringstream msg;
      msg << "### FATAL ERROR in Reconstruction constructor" << std::endl
          << "Selected time/xorder=" << input_recon << " flux calculations"
          << " currently does not support SMR/AMR " << std::endl;
      ATHENA_ERROR(msg);
    }

    // check for necessary number of ghost zones for PPM w/ fourth-order flux corrections
    int req_nghost = 4;
    // conversion is added, NGHOST>=6
    if (NGHOST < req_nghost) {
      std::stringstream msg;
      msg << "### FATAL ERROR in Reconstruction constructor" << std::endl
          << "time/xorder=" << input_recon
          << " reconstruction selected, but nghost=" << NGHOST << std::endl
          << "Reconfigure with --nghost=XXX with XXX > " << req_nghost - 1 << std::endl;
      ATHENA_ERROR(msg);
    }
  }

  // for all coordinate systems, nonuniform geometric spacing or user-defined
  // MeshGenerator ---> use nonuniform reconstruction weights and limiter terms
  if (pmb->block_size.x1rat != 1.0) uniform[X1DIR] = false;
  if (pmb->block_size.x2rat != 1.0) uniform[X2DIR] = false;
  if (pmb->block_size.x3rat != 1.0) uniform[X3DIR] = false;

  // Uniform mesh with --coord=cartesian or GR: Minkowski, Schwarzschild, Kerr-Schild,
  // GR-User will use the uniform Cartesian limiter and reconstruction weights
  // TODO(c-white): use modified version of curvilinear PPM reconstruction weights and
  // limiter formulations for Schwarzschild, Kerr metrics instead of Cartesian-like wghts

  // Allocate memory for scratch arrays used in PLM and PPM
  int nc1 = cellbounds.ncellsi(entire);
  scr01_i_ = ParArrayND<Real>(PARARRAY_TEMP, nc1);
  scr02_i_ = ParArrayND<Real>(PARARRAY_TEMP, nc1);

  scr1_ni_ = ParArrayND<Real>(PARARRAY_TEMP, NWAVE, nc1);
  scr2_ni_ = ParArrayND<Real>(PARARRAY_TEMP, NWAVE, nc1);
  scr3_ni_ = ParArrayND<Real>(PARARRAY_TEMP, NWAVE, nc1);
  scr4_ni_ = ParArrayND<Real>(PARARRAY_TEMP, NWAVE, nc1);

  if ((xorder == 3) || (xorder == 4)) {
    auto &pco = pmb->pcoord;
    scr03_i_ = ParArrayND<Real>(PARARRAY_TEMP, nc1);
    scr04_i_ = ParArrayND<Real>(PARARRAY_TEMP, nc1);
    scr05_i_ = ParArrayND<Real>(PARARRAY_TEMP, nc1);
    scr06_i_ = ParArrayND<Real>(PARARRAY_TEMP, nc1);
    scr07_i_ = ParArrayND<Real>(PARARRAY_TEMP, nc1);
    scr08_i_ = ParArrayND<Real>(PARARRAY_TEMP, nc1);
    scr09_i_ = ParArrayND<Real>(PARARRAY_TEMP, nc1);
    scr10_i_ = ParArrayND<Real>(PARARRAY_TEMP, nc1);
    scr11_i_ = ParArrayND<Real>(PARARRAY_TEMP, nc1);
    scr12_i_ = ParArrayND<Real>(PARARRAY_TEMP, nc1);
    scr13_i_ = ParArrayND<Real>(PARARRAY_TEMP, nc1);
    scr14_i_ = ParArrayND<Real>(PARARRAY_TEMP, nc1);

    scr5_ni_ = ParArrayND<Real>(PARARRAY_TEMP, NWAVE, nc1);
    scr6_ni_ = ParArrayND<Real>(PARARRAY_TEMP, NWAVE, nc1);
    scr7_ni_ = ParArrayND<Real>(PARARRAY_TEMP, NWAVE, nc1);
    scr8_ni_ = ParArrayND<Real>(PARARRAY_TEMP, NWAVE, nc1);

    // Precompute PPM coefficients in x1-direction ---------------------------------------
    c1i = ParArrayND<Real>(PARARRAY_TEMP, nc1);
    c2i = ParArrayND<Real>(PARARRAY_TEMP, nc1);
    c3i = ParArrayND<Real>(PARARRAY_TEMP, nc1);
    c4i = ParArrayND<Real>(PARARRAY_TEMP, nc1);
    c5i = ParArrayND<Real>(PARARRAY_TEMP, nc1);
    c6i = ParArrayND<Real>(PARARRAY_TEMP, nc1);
    hplus_ratio_i = ParArrayND<Real>(PARARRAY_TEMP, nc1);
    hminus_ratio_i = ParArrayND<Real>(PARARRAY_TEMP, nc1);

    // Greedily allocate tiny 4x4 matrix + 4x1 vectors (RHS, solution, and permutation
    // indices) in case PPMx1 and/or PPMx2 require them for computing the curvilinear
    // coorddinate reconstruction weights. Same data structures are reused at each spatial
    // index (i or j) and for both PPMx1 and PPMx2 weight calculations:
    constexpr int kNrows = 4; // = [i-i_L, i+i_R] stencil of reconstruction
    constexpr int kNcols = 4; // = [0, p-1], p=order of reconstruction
    // system in Mignone equation 21
    Real **beta = new Real *[kNrows];
    for (int i = 0; i < kNrows; ++i) {
      beta[i] = new Real[kNcols];
    }

    // zero-curvature PPM limiter does not depend on mesh uniformity:
    const IndexDomain interior = IndexDomain::interior;
    for (int i=(pmb->cellbounds.is(interior))-1; i<=(pmb->cellbounds.ie(interior))+1; ++i) {
      // h_plus = 3.0;
      // h_minus = 3.0;
      // Ratios are = 2 for Cartesian coords, as in the original PPM limiter's
      // overshoot conditions
      hplus_ratio_i(i) = 2.0;
      hminus_ratio_i(i) = 2.0;
    }
    // 4th order reconstruction weights along Cartesian-like x1 w/ uniform spacing
    if (uniform[X1DIR]) {
#pragma omp simd
      for (int i=cellbounds.is(entire); i<=cellbounds.ie(entire); ++i) {
        // reducing general formula in ppm.cpp corresonds to Mignone eq B.4 weights:
        // (-1/12, 7/12, 7/12, -1/12)
        c1i(i) = 0.5;
        c2i(i) = 0.5;
        c3i(i) = 0.5;
        c4i(i) = 0.5;
        c5i(i) = 1.0 / 6.0;
        c6i(i) = -1.0 / 6.0;
      }
    } else { // coeffcients along Cartesian-like x1 with nonuniform mesh spacing
#pragma omp simd
      for (int i=(pmb->cellbounds.is(interior))-NGHOST+1; i<=(pmb->cellbounds.ie(interior))+NGHOST-1; ++i) {
        Real& dx_im1 = pco->dx1f(i - 1);
        Real& dx_i = pco->dx1f(i);
        Real& dx_ip1 = pco->dx1f(i + 1);
        Real qe = dx_i / (dx_im1 + dx_i + dx_ip1); // Outermost coeff in CW eq 1.7
        c1i(i) = qe * (2.0 * dx_im1+dx_i)/(dx_ip1 + dx_i); // First term in CW eq 1.7
        c2i(i) = qe * (2.0 * dx_ip1+dx_i)/(dx_im1 + dx_i); // Second term in CW eq 1.7
        if (i > (pmb->cellbounds.is(interior)) - NGHOST + 1) { // c3-c6 are not computed in first iteration
          Real& dx_im2 = pco->dx1f(i - 2);
          Real qa = dx_im2 + dx_im1 + dx_i + dx_ip1;
          Real qb = dx_im1 / (dx_im1 + dx_i);
          Real qc = (dx_im2 + dx_im1) / (2.0 * dx_im1 + dx_i);
          Real qd = (dx_ip1 + dx_i) / (2.0 * dx_i + dx_im1);
          qb = qb + 2.0 * dx_i * qb / qa * (qc - qd);
          c3i(i) = 1.0 - qb;
          c4i(i) = qb;
          c5i(i) = dx_i / qa * qd;
          c6i(i) = -dx_im1 / qa * qc;
        }
      }
    }

    // Precompute PPM coefficients in x2-direction ---------------------------------------
    if (pmb->block_size.nx2 > 1) {

      int nc2 = cellbounds.ncellsj(entire);
      c1j = ParArrayND<Real>(PARARRAY_TEMP, nc2);
      c2j = ParArrayND<Real>(PARARRAY_TEMP, nc2);
      c3j = ParArrayND<Real>(PARARRAY_TEMP, nc2);
      c4j = ParArrayND<Real>(PARARRAY_TEMP, nc2);
      c5j = ParArrayND<Real>(PARARRAY_TEMP, nc2);
      c6j = ParArrayND<Real>(PARARRAY_TEMP, nc2);
      hplus_ratio_j = ParArrayND<Real>(PARARRAY_TEMP, nc2);
      hminus_ratio_j = ParArrayND<Real>(PARARRAY_TEMP, nc2);

      // zero-curvature PPM limiter does not depend on mesh uniformity:
      for (int j = (cellbounds.js(interior)) - 1; j <= (cellbounds.je(interior)) + 1; ++j) {
        // h_plus = 3.0;
        // h_minus = 3.0;
        // Ratios are = 2 for Cartesian coords, as in the original PPM limiter's
        // overshoot conditions
        hplus_ratio_j(j) = 2.0;
        hminus_ratio_j(j) = 2.0;
      }
      // 4th order reconstruction weights along Cartesian-like x2 w/ uniform spacing
      if (uniform[X2DIR]) {
#pragma omp simd
        for (int j=cellbounds.js(entire); j<=cellbounds.je(entire); ++j) {
          c1j(j) = 0.5;
          c2j(j) = 0.5;
          c3j(j) = 0.5;
          c4j(j) = 0.5;
          c5j(j) = 1.0 / 6.0;
          c6j(j) = -1.0 / 6.0;
        }
      } else { // coeffcients along Cartesian-like x2 with nonuniform mesh spacing
#pragma omp simd
        for (int j=(pmb->cellbounds.js(interior))-NGHOST+2; j<=(pmb->cellbounds.je(interior))+NGHOST-1; ++j) {
          Real &dx_jm1 = pco->dx2f(j - 1);
          Real &dx_j = pco->dx2f(j);
          Real &dx_jp1 = pco->dx2f(j + 1);
          Real qe = dx_j / (dx_jm1 + dx_j + dx_jp1); // Outermost coeff in CW eq 1.7
          c1j(j) =
              qe * (2.0 * dx_jm1 + dx_j) / (dx_jp1 + dx_j); // First term in CW eq 1.7
          c2j(j) =
              qe * (2.0 * dx_jp1 + dx_j) / (dx_jm1 + dx_j); // Second term in CW eq 1.7

          if (j > (pmb->cellbounds.js(interior)) - NGHOST + 1) { // c3-c6 are not computed in first iteration
            Real &dx_jm2 = pco->dx2f(j - 2);
            Real qa = dx_jm2 + dx_jm1 + dx_j + dx_jp1;
            Real qb = dx_jm1 / (dx_jm1 + dx_j);
            Real qc = (dx_jm2 + dx_jm1) / (2.0 * dx_jm1 + dx_j);
            Real qd = (dx_jp1 + dx_j) / (2.0 * dx_j + dx_jm1);
            qb = qb + 2.0 * dx_j * qb / qa * (qc - qd);
            c3j(j) = 1.0 - qb;
            c4j(j) = qb;
            c5j(j) = dx_j / qa * qd;
            c6j(j) = -dx_jm1 / qa * qc;
          }
        }
      } // end nonuniform Cartesian-like
    }   // end 2D or 3D

    // Precompute PPM coefficients in x3-direction
    if (pmb->block_size.nx3 > 1) {
      int nc3 = cellbounds.ncellsk(entire);
      c1k = ParArrayND<Real>(PARARRAY_TEMP, nc3);
      c2k = ParArrayND<Real>(PARARRAY_TEMP, nc3);
      c3k = ParArrayND<Real>(PARARRAY_TEMP, nc3);
      c4k = ParArrayND<Real>(PARARRAY_TEMP, nc3);
      c5k = ParArrayND<Real>(PARARRAY_TEMP, nc3);
      c6k = ParArrayND<Real>(PARARRAY_TEMP, nc3);
      hplus_ratio_k = ParArrayND<Real>(PARARRAY_TEMP, nc3);
      hminus_ratio_k = ParArrayND<Real>(PARARRAY_TEMP, nc3);

      // reconstruction coeffiencients in x3, Cartesian-like coordinate:
      if (uniform[X3DIR]) { // uniform spacing
#pragma omp simd
        for (int k=cellbounds.ks(entire); k<=cellbounds.ke(entire); ++k) {
          c1k(k) = 0.5;
          c2k(k) = 0.5;
          c3k(k) = 0.5;
          c4k(k) = 0.5;
          c5k(k) = 1.0 / 6.0;
          c6k(k) = -1.0 / 6.0;
        }

      } else { // nonuniform spacing
#pragma omp simd
        for (int k=(pmb->cellbounds.ks(interior))-NGHOST+2; k<=(pmb->cellbounds.ke(interior))+NGHOST-1; ++k) {
          Real &dx_km1 = pco->dx3f(k - 1);
          Real &dx_k = pco->dx3f(k);
          Real &dx_kp1 = pco->dx3f(k + 1);
          Real qe = dx_k / (dx_km1 + dx_k + dx_kp1); // Outermost coeff in CW eq 1.7
          c1k(k) =
              qe * (2.0 * dx_km1 + dx_k) / (dx_kp1 + dx_k); // First term in CW eq 1.7
          c2k(k) =
              qe * (2.0 * dx_kp1 + dx_k) / (dx_km1 + dx_k); // Second term in CW eq 1.7

          if (k > (pmb->cellbounds.ks(interior)) - NGHOST + 1) { // c3-c6 are not computed in first iteration
            Real &dx_km2 = pco->dx3f(k - 2);
            Real qa = dx_km2 + dx_km1 + dx_k + dx_kp1;
            Real qb = dx_km1 / (dx_km1 + dx_k);
            Real qc = (dx_km2 + dx_km1) / (2.0 * dx_km1 + dx_k);
            Real qd = (dx_kp1 + dx_k) / (2.0 * dx_k + dx_km1);
            qb = qb + 2.0 * dx_k * qb / qa * (qc - qd);
            c3k(k) = 1.0 - qb;
            c4k(k) = qb;
            c5k(k) = dx_k / qa * qd;
            c6k(k) = -dx_km1 / qa * qc;
          }
        }
        // Compute geometric factors for x3 limiter (Mignone eq 48)
        // (no curvilinear corrections in x3)
        for (int k=(pmb->cellbounds.ks(interior))-1; k<=(pmb->cellbounds.ke(interior))+1; ++k) {
          // h_plus = 3.0;
          // h_minus = 3.0;
          // Ratios are both = 2 for Cartesian and all curviliniear coords
          hplus_ratio_k(k) = 2.0;
          hminus_ratio_k(k) = 2.0;
        }
      }
    }
    for (int i = 0; i < kNrows; ++i) {
      delete[] beta[i];
    }
    delete[] beta;
  } // end "if PPM or full 4th order spatial integrator"
}

namespace {

//----------------------------------------------------------------------------------------
// \!fn void DoolittleLUPDecompose(Real **a, int n, int *pivot)

// \brief perform LU decomposition with partial (row) pivoting using Doolittle's
// algorithm. Partial pivoting is required for stability.
//
// Let D be a diagonal matrix, L be a unit lower triangular matrix (main diagonal is all
// 1's), and U be a unit upper triangular matrix
// Crout = (LD)U  ---> unit upper triangular U and L'=LD non-unit lower triangular
// Doolittle = L(DU) ---> unit lower triangular L and U'=DU non-unit upper triangular
//
// INPUT:
//     a: square nxn matrix A of real numbers. Must be a mutable pointer-to-pointer/rows.
//     n: number of rows and columns in "a"
//
//    Also expects "const Real lu_tol >=0" file-scope variable to be defined = criterion
//    for detecting degenerate input "a" (or nearly-degenerate).
//
// OUTPUT:
//     a: modified in-place to contain both lower- and upper-triangular matrices L, U
//        as A <- L + U (the 1's on the diagonal of L are not stored) in the decomposition
//        PA=LU. See NR pg 50; even though they claim to use Crout, they are probably
//        use Doolittle. They assume unit diagonal in Lx=Pb forward substitution.
// pivot: nx1 int vector that is a sparse representation of the nxn permutation matrix P.
//        For each row/vector entry, the value = the column # of the nonzero pivot element
//
// RETURN:
//  failure=0: routine detected that "a" matrix was nearly-singular
//  success=1: LUP decomposition completed
//
//     Both "a", "pivot" can then be passed with RHS vector "b" to DoolittleLUPSolve in
//     order to solve Ax=b system of linear equations
//
// REFERENCES:
//   - References Numerical Recipes, 3rd ed. (NR) section 2.3 "LU Decomposition & its
//     Applications"

int DoolittleLUPDecompose(Real **a, int n, int *pivot) {
  constexpr int failure = 0, success = 1;
  // initialize unit permutation matrix P=I. In our sparse representation, pivot[n]=n
  for (int i = 0; i <= n; i++)
    pivot[i] = i;

  // loop over rows of input matrix:
  for (int i = 0; i < n; i++) {
    Real a_max = 0.0, a_abs = 0.0;
    int i_max = i;
    // search for largest pivot element, located at row i_max
    for (int k = i; k < n; k++) {
      a_abs = std::abs(a[k][i]);
      if (a_abs > a_max) { // found larger pivot element
        a_max = a_abs;
        i_max = k;
      }
    }

    // if the pivot element is near zero, the matrix is likely singular
    if (a_max < lu_tol) { // 0.0) { // see NR comment in ludcmp.h
      // do not divide by 0
      std::cout << std::scientific
                << std::setprecision(std::numeric_limits<Real>::max_digits10 - 1)
                << "DoolittleLUPDecompose detects singular matrix with\n"
                << "pivot element=" << a_max << " < tolerance=" << lu_tol << std::endl;
      return failure;
    }

    if (i != i_max) { // need to pivot rows:
      // pivoting "pivot" vector
      int row_idx = pivot[i];
      pivot[i] = pivot[i_max];
      pivot[i_max] = row_idx;

      // pivoting rows of A
      Real *pivot_ptr = a[i];
      a[i] = a[i_max];
      a[i_max] = pivot_ptr;
    }

    // these lines are the only difference from Crout's in-place approach w/ pivoting
    for (int j = i + 1; j < n; j++) { // loop over rows; NR has the same approach as here
      // fill lower triangular matrix L elements at column "i":
      a[j][i] /= a[i][i];
      // (Crout finds upper triangular matrix U elemens at row "i" in this step)
      for (int k = i + 1; k < n; k++) // update remaining submatrix
        a[j][k] -= a[j][i] * a[i][k];
    }
  }
  // in-place LU factorization with partial pivoting is complete
  return success;
}

//----------------------------------------------------------------------------------------
// \!fn void DoolittleLUPSolve(Real **lu, int *pivot, Real *b, int n, Real *x)

// \brief after DoolittleLUPDecompose() function has transformed input the LHS of Ax=b
// system to partially-row pivoted, LUP decomposed equivalent PAx=LUx=Pb, solve for x
//
// INPUT:
//     lu: square nxn matrix of real numbers containing output "a" of successful
//          DoolittleLUPDecompose() function call. See notes in that function for details.
//  pivot: nx1 vector of integers produced by DoolittleLUPDecompose()
//      b: RHS column vector of real numbers in original Ax=b system of linear equations
//
// OUTPUT:
//     x: nx1 column vector of real numbers containing solution in original Ax=b system

void DoolittleLUPSolve(Real **lu, int *pivot, Real *b, int n, Real *x) {
  // forward substitution, Ly=Pb (L must be a UNIT lower-triangular matrix)
  for (int i = 0; i < n; i++) {
    // initialize the solution to the RHS values, repeating permutation from LU decomp.
    x[i] = b[pivot[i]];
    for (int j = 0; j < i; j++)
      x[i] -= lu[i][j] * x[j];
  }

  // back substitution, Ux=y (U is a NOT a unit upper-triangular matrix)
  for (int i = (n - 1); i >= 0; i--) {
    for (int j = (i + 1); j < n; j++) {
      x[i] -= x[j] * lu[i][j];
    }
    x[i] /= lu[i][i];
  }
  return;
}

} // anonymous namespace

} // namespace parthenon<|MERGE_RESOLUTION|>--- conflicted
+++ resolved
@@ -48,15 +48,11 @@
       pmy_block_{pmb} {
   // Read and set type of spatial reconstruction
   // --------------------------------
-<<<<<<< HEAD
-  std::string input_recon = pin->GetOrAddString("mesh", "xorder", "2");
+  std::string input_recon = pin->GetOrAddString("parthenon/mesh", "xorder", "2");
   // Avoid pmb indirection
   const IndexDomain entire = IndexDomain::entire;
   const IndexDomain interior = IndexDomain::interior;
   const IndexShape cellbounds = pmb->cellbounds;
-=======
-  std::string input_recon = pin->GetOrAddString("parthenon/mesh", "xorder", "2");
->>>>>>> ec5faae2
 
   if (input_recon == "1") {
     xorder = 1;
