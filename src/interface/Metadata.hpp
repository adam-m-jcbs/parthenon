--- conflicted
+++ resolved
@@ -173,15 +173,9 @@
 
   /// returns a metadata with bits and sparse id set
   explicit Metadata(const std::vector<MetadataFlag>& bits,
-<<<<<<< HEAD
                     const int sparse_id) :
     shape_({1}),
     sparse_id_(sparse_id) {
-=======
-                    int sparse_id) :
-    sparse_id_(sparse_id),
-    shape_({1}) {
->>>>>>> 5f7ec4b2
     SetMultiple(bits);
   }
 
@@ -245,16 +239,8 @@
   }
 
   /// returns true if bit is set, false otherwise
-<<<<<<< HEAD
-  bool IsSet(const MetadataFlag bit) const { 
-    if (bit.flag_ >= static_cast<int>(bits_.size())) {
-      return false;
-    }
-    return bits_[bit.flag_];
-=======
   bool IsSet(MetadataFlag bit) const {
     return bit.flag_ < bits_.size() && bits_[bit.flag_];
->>>>>>> 5f7ec4b2
   }
 
   // Operators
@@ -345,13 +331,8 @@
   }
 
   /// if flag is true set bit, clears otherwise
-<<<<<<< HEAD
-  void DoBit(MetadataFlag bit, const bool flag) {
-    if (bit.flag_ >= static_cast<int>(bits_.size())) {
-=======
   void DoBit(MetadataFlag bit, bool flag) {
     if (bit.flag_ >= bits_.size()) {
->>>>>>> 5f7ec4b2
       bits_.resize(bit.flag_ + 1);
     }
     bits_[bit.flag_] = flag;
