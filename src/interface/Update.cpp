//========================================================================================
// (C) (or copyright) 2020. Triad National Security, LLC. All rights reserved.
//
// This program was produced under U.S. Government contract 89233218CNA000001 for Los
// Alamos National Laboratory (LANL), which is operated by Triad National Security, LLC
// for the U.S. Department of Energy/National Nuclear Security Administration. All rights
// in the program are reserved by Triad National Security, LLC, and the U.S. Department
// of Energy/National Nuclear Security Administration. The Government is granted for
// itself and others acting on its behalf a nonexclusive, paid-up, irrevocable worldwide
// license in this material to reproduce, prepare derivative works, distribute copies to
// the public, perform publicly and display publicly, and to permit others to do so.
//========================================================================================

#include "Update.hpp"
#include "../coordinates/coordinates.hpp"
#include "../interface/Container.hpp"
#include "../interface/ContainerIterator.hpp"
#include "../mesh/mesh.hpp"

namespace parthenon {
namespace Update {

void FluxDivergence(Container<Real> &in, Container<Real> &dudt_cont) {
  MeshBlock *pmb = in.pmy_block;
  int is = pmb->is;
  int js = pmb->js;
  int ks = pmb->ks;
  int ie = pmb->ie;
  int je = pmb->je;
  int ke = pmb->ke;

  Metadata m;
  ContainerIterator<Real> cin_iter(in, {m.independent});
  ContainerIterator<Real> cout_iter(dudt_cont, {m.independent});
  int nvars = cout_iter.vars.size();

  AthenaArray<Real> x1area(pmb->ncells1);
  AthenaArray<Real> x2area0(pmb->ncells1);
  AthenaArray<Real> x2area1(pmb->ncells1);
  AthenaArray<Real> x3area0(pmb->ncells1);
  AthenaArray<Real> x3area1(pmb->ncells1);
  AthenaArray<Real> vol(pmb->ncells1);

  /*for (int n = 0; n < nvars; n++) {
    Variable<Real>& dudt = *cout_iter.vars[n];
    dudt.ZeroClear();
  }*/
  int ndim = pmb->pmy_mesh->ndim;
  AthenaArray<Real> du(pmb->ncells1);
  for (int k = ks; k <= ke; k++) {
    for (int j = js; j <= je; j++) {
      pmb->pcoord->Face1Area(k, j, is, ie + 1, x1area);
      pmb->pcoord->CellVolume(k, j, is, ie, vol);
      if (pmb->pmy_mesh->f2) {
        pmb->pcoord->Face2Area(k, j, is, ie, x2area0);
        pmb->pcoord->Face2Area(k, j + 1, is, ie, x2area1);
      }
      if (pmb->pmy_mesh->f3) {
        pmb->pcoord->Face3Area(k, j, is, ie, x3area0);
        pmb->pcoord->Face3Area(k + 1, j, is, ie, x3area1);
      }
      for (int n = 0; n < nvars; n++) {
        Variable<Real> &q = *cin_iter.vars[n];
        AthenaArray<Real> &x1flux = q.flux[0];
        AthenaArray<Real> &x2flux = q.flux[1];
        AthenaArray<Real> &x3flux = q.flux[2];
        Variable<Real> &dudt = *cout_iter.vars[n];
        for (int l = 0; l < q.GetDim4(); l++) {
          du.ZeroClear();
          for (int i = is; i <= ie; i++) {
            du(i) = (x1area(i + 1) * x1flux(l, k, j, i + 1) -
                     x1area(i) * x1flux(l, k, j, i));
          }

          if (pmb->pmy_mesh->f2) {
            for (int i = is; i <= ie; i++) {
              du(i) += (x2area1(i) * x2flux(l, k, j + 1, i) -
                        x2area0(i) * x2flux(l, k, j, i));
            }
          }
          // TODO(jcd): should the next block be in the preceding if??
          if (pmb->pmy_mesh->f3) {
            for (int i = is; i <= ie; i++) {
              du(i) += (x3area1(i) * x3flux(l, k + 1, j, i) -
                        x3area0(i) * x3flux(l, k, j, i));
            }
          }

          for (int i = is; i <= ie; i++) {
            dudt(l, k, j, i) = -du(i) / vol(i);
          }
        }
      }
    }
  }

  return;
}

void UpdateContainer(Container<Real> &in, Container<Real> &dudt_cont,
                     const Real dt, Container<Real> &out) {
  MeshBlock *pmb = in.pmy_block;
  int is = pmb->is;
  int js = pmb->js;
  int ks = pmb->ks;
  int ie = pmb->ie;
  int je = pmb->je;
  int ke = pmb->ke;

  Metadata m;
  ContainerIterator<Real> cin_iter(in, {m.independent});
  ContainerIterator<Real> cout_iter(out, {m.independent});
  ContainerIterator<Real> du_iter(dudt_cont, {m.independent});
  int nvars = cout_iter.vars.size();

  for (int n = 0; n < nvars; n++) {
    Variable<Real> &qin = *cin_iter.vars[n];
    Variable<Real> &dudt = *du_iter.vars[n];
    Variable<Real> &qout = *cout_iter.vars[n];
    for (int l = 0; l < qout.GetDim4(); l++) {
      for (int k = ks; k <= ke; k++) {
        for (int j = js; j <= je; j++) {
          for (int i = is; i <= ie; i++) {
            qout(l, k, j, i) = qin(l, k, j, i) + dt * dudt(l, k, j, i);
          }
        }
      }
    }
  }
  return;
}

void AverageContainers(Container<Real> &c1, Container<Real> &c2,
                       const Real wgt1) {
  MeshBlock *pmb = c1.pmy_block;
  int is = pmb->is;
  int js = pmb->js;
  int ks = pmb->ks;
  int ie = pmb->ie;
  int je = pmb->je;
  int ke = pmb->ke;

  Metadata m;
  ContainerIterator<Real> c1_iter(c1, {m.independent});
  ContainerIterator<Real> c2_iter(c2, {m.independent});
  int nvars = c2_iter.vars.size();

  for (int n = 0; n < nvars; n++) {
    Variable<Real> &q1 = *c1_iter.vars[n];
    Variable<Real> &q2 = *c2_iter.vars[n];
    for (int l = 0; l < q1.GetDim4(); l++) {
      for (int k = ks; k <= ke; k++) {
        for (int j = js; j <= je; j++) {
          for (int i = is; i <= ie; i++) {
            q1(l, k, j, i) =
                wgt1 * q1(l, k, j, i) + (1 - wgt1) * q2(l, k, j, i);
          }
        }
      }
    }
  }
  return;
}

Real EstimateTimestep(Container<Real> &rc) {
  MeshBlock *pmb = rc.pmy_block;
  Real dt_min = std::numeric_limits<Real>::max();
  for (auto &phys : pmb->physics) {
    auto &desc = phys.second;
    if (desc->EstimateTimestep != nullptr) {
      Real dt_phys = desc->EstimateTimestep(rc);
      dt_min = std::min(dt_min, dt_phys);
    }
  }
  return dt_min;
}

} // namespace Update
<<<<<<< HEAD

static FillDerivedVariables::FillDerivedFunc* _pre_package_fill = nullptr;
static FillDerivedVariables::FillDerivedFunc* _post_package_fill = nullptr;

void FillDerivedVariables::SetFillDerivedFunctions(FillDerivedFunc *pre, FillDerivedFunc *post) {
  _pre_package_fill = pre; _post_package_fill = post;
}

void FillDerivedVariables::FillDerived(Container<Real>& rc) {
  if (_pre_package_fill != nullptr) {
    _pre_package_fill(rc);
  }
  for (auto &phys : rc.pmy_block->physics) {
    auto &desc = phys.second;
    if (desc->FillDerived != nullptr) {
      desc->FillDerived(rc);
    }
  }
  if (_post_package_fill != nullptr) {
    _post_package_fill(rc);
  }
}




=======
}
>>>>>>> 9e906ece
<|MERGE_RESOLUTION|>--- conflicted
+++ resolved
@@ -176,7 +176,6 @@
 }
 
 } // namespace Update
-<<<<<<< HEAD
 
 static FillDerivedVariables::FillDerivedFunc* _pre_package_fill = nullptr;
 static FillDerivedVariables::FillDerivedFunc* _post_package_fill = nullptr;
@@ -203,6 +202,3 @@
 
 
 
-=======
-}
->>>>>>> 9e906ece
