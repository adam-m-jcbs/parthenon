//========================================================================================
// Athena++ astrophysical MHD code
// Copyright(C) 2014 James M. Stone <jmstone@princeton.edu> and other code contributors
// Licensed under the 3-clause BSD License, see LICENSE file for details
//========================================================================================
// (C) (or copyright) 2020. Triad National Security, LLC. All rights reserved.
//
// This program was produced under U.S. Government contract 89233218CNA000001 for Los
// Alamos National Laboratory (LANL), which is operated by Triad National Security, LLC
// for the U.S. Department of Energy/National Nuclear Security Administration. All rights
// in the program are reserved by Triad National Security, LLC, and the U.S. Department
// of Energy/National Nuclear Security Administration. The Government is granted for
// itself and others acting on its behalf a nonexclusive, paid-up, irrevocable worldwide
// license in this material to reproduce, prepare derivative works, distribute copies to
// the public, perform publicly and display publicly, and to permit others to do so.
//========================================================================================
//! \file formatted_table.cpp
//  \brief writes output data as a formatted table.  Should not be used to output large
//  3D data sets as this format is very slow and memory intensive.  Most useful for 1D
//  slices and/or sums.  Writes one file per Meshblock.

#include <cstdio>
#include <cstdlib>
#include <iomanip>
#include <iostream>
#include <sstream>
#include <stdexcept>
#include <string>

#include "athena.hpp"
#include "coordinates/coordinates.hpp"
#include "mesh/mesh.hpp"
#include "outputs/outputs.hpp"

namespace parthenon {

//----------------------------------------------------------------------------------------
//! \fn void FormattedTableOutput:::WriteOutputFile(Mesh *pm)
//  \brief writes OutputData to file in tabular format using C style std::fprintf
//         Writes one file per MeshBlock

<<<<<<< HEAD
void FormattedTableOutput::WriteOutputFile(Mesh *pm, ParameterInput *pin, bool flag) {
  MeshBlock *pmb = pm->pblock;

  const IndexDomain interior = IndexDomain::interior;
  const IndexDomain entire = IndexDomain::entire;
  // Loop over MeshBlocks
  while (pmb != nullptr) {
    // set start/end array indices depending on whether ghost zones are included
    IndexRange out_ib = pmb->cellbounds.GetBoundsI(interior);
    IndexRange out_jb = pmb->cellbounds.GetBoundsJ(interior);
    IndexRange out_kb = pmb->cellbounds.GetBoundsK(interior);
    if (output_params.include_ghost_zones) {
      out_ib = pmb->cellbounds.GetBoundsI(entire);
      out_jb = pmb->cellbounds.GetBoundsJ(entire);
      out_kb = pmb->cellbounds.GetBoundsK(entire);
    }

    // build doubly linked list of OutputData nodes (setting data ptrs to appropriate
    // quantity on MeshBlock for each node), then slice/sum as needed
    LoadOutputData(pmb);
    if (!TransformOutputData(pmb)) {
      ClearOutputData();  // required when LoadOutputData() is used.
      pmb = pmb->next;
      continue;
    } // skip if slice was out of range

    // create filename: "file_basename"+ "."+"blockid"+"."+"file_id"+"."+XXXXX+".tab",
    // where XXXXX = 5-digit file_number
    std::string fname;
    char number[6];
    std::snprintf(number, sizeof(number), "%05d", output_params.file_number);
    char blockid[12];
    std::snprintf(blockid, sizeof(blockid), "block%d", pmb->gid);

    fname.assign(output_params.file_basename);
    fname.append(".");
    fname.append(blockid);
    fname.append(".");
    fname.append(output_params.file_id);
    fname.append(".");
    fname.append(number);
    fname.append(".tab");

    // open file for output
    FILE *pfile;
    std::stringstream msg;
    if ((pfile = std::fopen(fname.c_str(),"w")) == nullptr) {
      msg << "### FATAL ERROR in function [FormattedTableOutput::WriteOutputFile]"
          << std::endl << "Output file '" << fname << "' could not be opened"
          << std::endl;
      ATHENA_ERROR(msg);
    }

    // print file header
    std::fprintf(pfile, "# Athena++ data at time=%e", pm->time);
    std::fprintf(pfile, "  cycle=%d", pmb->pmy_mesh->ncycle);
    std::fprintf(pfile, "  variables=%s \n", output_params.variable.c_str());

    // write x1, x2, x3 column headers
    std::fprintf(pfile, "#");
    if (out_ib.s != out_ie) std::fprintf(pfile, " i       x1v     ");
    if (out_jb.s != out_je) std::fprintf(pfile, " j       x2v     ");
    if (out_kb.s != out_ke) std::fprintf(pfile, " k       x3v     ");
    // write data col headers from "name" stored in OutputData nodes of doubly linked list
    OutputData *pdata = pfirst_data_;
    while (pdata != nullptr) {
      if (pdata->type == "VECTORS") {
        for (int index = 1; index <= 3; ++index) {
          std::fprintf(pfile, "    %s%d     ", pdata->name.c_str(), index);
        }
      } else {
        std::fprintf(pfile, "    %s      ", pdata->name.c_str());
      }
      pdata = pdata->pnext;
    }
    std::fprintf(pfile, "\n"); // terminate line

    // loop over all cells in data arrays
    for (int k=out_kb.s; k<=out_kb.e; ++k) {
      for (int j=out_jb.s; j<=out_jb.e; ++j) {
        for (int i=out_ib.s; i<=out_ib.e; ++i) {
          // write x1, x2, x3 indices and coordinates on start of new line
          if (out_ib.s != out_ib.e) {
            std::fprintf(pfile, "%04d", i);
            std::fprintf(pfile, output_params.data_format.c_str(), pmb->pcoord->x1v(i));
          }
          if (out_js != out_je) {
            std::fprintf(pfile, " %04d", j);  // note extra space for formatting
            std::fprintf(pfile, output_params.data_format.c_str(), pmb->pcoord->x2v(j));
          }
          if (out_ks != out_ke) {
            std::fprintf(pfile, " %04d", k);  // note extra space for formatting
            std::fprintf(pfile, output_params.data_format.c_str(), pmb->pcoord->x3v(k));
          }

          // step through doubly linked list of OutputData's and write each on same line
          OutputData *pdata_inner_loop = pfirst_data_;
          while (pdata_inner_loop != nullptr) {
            for (int n=0; n<(pdata_inner_loop->data.GetDim4()); ++n) {
              std::fprintf(pfile, output_params.data_format.c_str(),
                           pdata_inner_loop->data(n,k,j,i));
            }
            pdata_inner_loop = pdata_inner_loop->pnext;
          }
          std::fprintf(pfile,"\n"); // terminate line
        }
      }
    }
    // don't forget to close the output file and clean up ptrs to data in OutputData
    std::fclose(pfile);
    ClearOutputData(); // required when LoadOutputData() is used.
    pmb = pmb->next;
  }  // end loop over MeshBlocks

  // increment counters
  output_params.file_number++;
  output_params.next_time += output_params.dt;
  pin->SetInteger(output_params.block_name, "file_number", output_params.file_number);
  pin->SetReal(output_params.block_name, "next_time", output_params.next_time);

  return;
=======
void FormattedTableOutput::WriteOutputFile(Mesh *pm, ParameterInput *pin, SimTime *tm) {
  throw std::runtime_error(std::string(__func__) + " is not implemented");
>>>>>>> 45257b25
}

} // namespace parthenon<|MERGE_RESOLUTION|>--- conflicted
+++ resolved
@@ -39,132 +39,8 @@
 //  \brief writes OutputData to file in tabular format using C style std::fprintf
 //         Writes one file per MeshBlock
 
-<<<<<<< HEAD
-void FormattedTableOutput::WriteOutputFile(Mesh *pm, ParameterInput *pin, bool flag) {
-  MeshBlock *pmb = pm->pblock;
-
-  const IndexDomain interior = IndexDomain::interior;
-  const IndexDomain entire = IndexDomain::entire;
-  // Loop over MeshBlocks
-  while (pmb != nullptr) {
-    // set start/end array indices depending on whether ghost zones are included
-    IndexRange out_ib = pmb->cellbounds.GetBoundsI(interior);
-    IndexRange out_jb = pmb->cellbounds.GetBoundsJ(interior);
-    IndexRange out_kb = pmb->cellbounds.GetBoundsK(interior);
-    if (output_params.include_ghost_zones) {
-      out_ib = pmb->cellbounds.GetBoundsI(entire);
-      out_jb = pmb->cellbounds.GetBoundsJ(entire);
-      out_kb = pmb->cellbounds.GetBoundsK(entire);
-    }
-
-    // build doubly linked list of OutputData nodes (setting data ptrs to appropriate
-    // quantity on MeshBlock for each node), then slice/sum as needed
-    LoadOutputData(pmb);
-    if (!TransformOutputData(pmb)) {
-      ClearOutputData();  // required when LoadOutputData() is used.
-      pmb = pmb->next;
-      continue;
-    } // skip if slice was out of range
-
-    // create filename: "file_basename"+ "."+"blockid"+"."+"file_id"+"."+XXXXX+".tab",
-    // where XXXXX = 5-digit file_number
-    std::string fname;
-    char number[6];
-    std::snprintf(number, sizeof(number), "%05d", output_params.file_number);
-    char blockid[12];
-    std::snprintf(blockid, sizeof(blockid), "block%d", pmb->gid);
-
-    fname.assign(output_params.file_basename);
-    fname.append(".");
-    fname.append(blockid);
-    fname.append(".");
-    fname.append(output_params.file_id);
-    fname.append(".");
-    fname.append(number);
-    fname.append(".tab");
-
-    // open file for output
-    FILE *pfile;
-    std::stringstream msg;
-    if ((pfile = std::fopen(fname.c_str(),"w")) == nullptr) {
-      msg << "### FATAL ERROR in function [FormattedTableOutput::WriteOutputFile]"
-          << std::endl << "Output file '" << fname << "' could not be opened"
-          << std::endl;
-      ATHENA_ERROR(msg);
-    }
-
-    // print file header
-    std::fprintf(pfile, "# Athena++ data at time=%e", pm->time);
-    std::fprintf(pfile, "  cycle=%d", pmb->pmy_mesh->ncycle);
-    std::fprintf(pfile, "  variables=%s \n", output_params.variable.c_str());
-
-    // write x1, x2, x3 column headers
-    std::fprintf(pfile, "#");
-    if (out_ib.s != out_ie) std::fprintf(pfile, " i       x1v     ");
-    if (out_jb.s != out_je) std::fprintf(pfile, " j       x2v     ");
-    if (out_kb.s != out_ke) std::fprintf(pfile, " k       x3v     ");
-    // write data col headers from "name" stored in OutputData nodes of doubly linked list
-    OutputData *pdata = pfirst_data_;
-    while (pdata != nullptr) {
-      if (pdata->type == "VECTORS") {
-        for (int index = 1; index <= 3; ++index) {
-          std::fprintf(pfile, "    %s%d     ", pdata->name.c_str(), index);
-        }
-      } else {
-        std::fprintf(pfile, "    %s      ", pdata->name.c_str());
-      }
-      pdata = pdata->pnext;
-    }
-    std::fprintf(pfile, "\n"); // terminate line
-
-    // loop over all cells in data arrays
-    for (int k=out_kb.s; k<=out_kb.e; ++k) {
-      for (int j=out_jb.s; j<=out_jb.e; ++j) {
-        for (int i=out_ib.s; i<=out_ib.e; ++i) {
-          // write x1, x2, x3 indices and coordinates on start of new line
-          if (out_ib.s != out_ib.e) {
-            std::fprintf(pfile, "%04d", i);
-            std::fprintf(pfile, output_params.data_format.c_str(), pmb->pcoord->x1v(i));
-          }
-          if (out_js != out_je) {
-            std::fprintf(pfile, " %04d", j);  // note extra space for formatting
-            std::fprintf(pfile, output_params.data_format.c_str(), pmb->pcoord->x2v(j));
-          }
-          if (out_ks != out_ke) {
-            std::fprintf(pfile, " %04d", k);  // note extra space for formatting
-            std::fprintf(pfile, output_params.data_format.c_str(), pmb->pcoord->x3v(k));
-          }
-
-          // step through doubly linked list of OutputData's and write each on same line
-          OutputData *pdata_inner_loop = pfirst_data_;
-          while (pdata_inner_loop != nullptr) {
-            for (int n=0; n<(pdata_inner_loop->data.GetDim4()); ++n) {
-              std::fprintf(pfile, output_params.data_format.c_str(),
-                           pdata_inner_loop->data(n,k,j,i));
-            }
-            pdata_inner_loop = pdata_inner_loop->pnext;
-          }
-          std::fprintf(pfile,"\n"); // terminate line
-        }
-      }
-    }
-    // don't forget to close the output file and clean up ptrs to data in OutputData
-    std::fclose(pfile);
-    ClearOutputData(); // required when LoadOutputData() is used.
-    pmb = pmb->next;
-  }  // end loop over MeshBlocks
-
-  // increment counters
-  output_params.file_number++;
-  output_params.next_time += output_params.dt;
-  pin->SetInteger(output_params.block_name, "file_number", output_params.file_number);
-  pin->SetReal(output_params.block_name, "next_time", output_params.next_time);
-
-  return;
-=======
 void FormattedTableOutput::WriteOutputFile(Mesh *pm, ParameterInput *pin, SimTime *tm) {
   throw std::runtime_error(std::string(__func__) + " is not implemented");
->>>>>>> 45257b25
 }
 
 } // namespace parthenon