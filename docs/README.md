# Parthenon documentation

This file provides an overview of different (not necessarily all) features in Parthenon
and how to use them.

## Description of examples

- [Calculate &pi](../example/calculate_pi)
- [Average face-centered variables to cell centers](../example/face_fields)
    
## Short feature description

Short feature descriptions may directly go in here with, for example, a link to a (unit)
test illustrating its usage.

### ParthenonManager

This class provides a streamlined capability to write new applications by providing a simple interface to initialize and finalize a simulation.  It's usage is straightforward and demonstrated in the &pi; [example](../example/calculate_pi/calculate_pi.cpp).

There are several weakly linked member functions that applications can (and often should) override to specialize:
* ParthenonManager::ProcessProperties
  * Constructs and returns a Properties_t object that is often filled with runtime specified (i.e. determined from the input file) settings and parameters.  For example, this might hold an equation of state.
* ParthenonManager::ProcessPackages
  * Constructs and returns a Packages_t object that contains a listing of all the variables and their metadata associated with each package.
* ParthenonManager::SetFillDerivedFunctions
  * Each package can register a function pointer in the Packages_t object that provides a callback mechanism for derived quantities (e.g. velocity, from momentum and mass) to be filled.  Additionally, this function provides a mechanism to register functions to fill derived quantities before and/or after all the individual package calls are made.  This is particularly useful for derived quantities that are shared by multiple packages.


## Long feature description

For features that require more detailed documentation a short paragraph or sentence here
is sufficient with a link to a more detailed description in a separate [file](feature.md).

<<<<<<< HEAD
### Kokkos/Wrapper related

- `par_for` wrappers use inclusive bounds, i.e., the loop will include the last index given
- `AthenaArrayND` arrays by default allocate on the *device* using default precision configured
- To create an array on the hosti with identical layout to the device array either use
  - `auto arr_host = Kokkos::create_mirror(arr_dev);` to always create a new array even if the device is associated with the host (e.g., OpenMP) or
  - `auto arr_host = Kokkos::create_mirror_view(arr_dev);` to create an array on the host if the HostSpace != DeviceSpace or get another reference to arr_dev through arr_host if HostSpace == DeviceSpace
- `par_for` and `Kokkos::deep_copy` by default use the standard stream (on Cuda devices) and are discouraged from use. Use `mb->par_for` and `mb->deep_copy` instead.
=======
### Adaptive Mesh Refinement

A description of how to enable and extend the AMR capabilities of Parthenon is provided [here](amr.md).
>>>>>>> 298dcbdb

### Tasks

The tasking capabilities in Parthenon are documented [here](tasks.md).<|MERGE_RESOLUTION|>--- conflicted
+++ resolved
@@ -31,7 +31,6 @@
 For features that require more detailed documentation a short paragraph or sentence here
 is sufficient with a link to a more detailed description in a separate [file](feature.md).
 
-<<<<<<< HEAD
 ### Kokkos/Wrapper related
 
 - `par_for` wrappers use inclusive bounds, i.e., the loop will include the last index given
@@ -40,11 +39,10 @@
   - `auto arr_host = Kokkos::create_mirror(arr_dev);` to always create a new array even if the device is associated with the host (e.g., OpenMP) or
   - `auto arr_host = Kokkos::create_mirror_view(arr_dev);` to create an array on the host if the HostSpace != DeviceSpace or get another reference to arr_dev through arr_host if HostSpace == DeviceSpace
 - `par_for` and `Kokkos::deep_copy` by default use the standard stream (on Cuda devices) and are discouraged from use. Use `mb->par_for` and `mb->deep_copy` instead.
-=======
+
 ### Adaptive Mesh Refinement
 
 A description of how to enable and extend the AMR capabilities of Parthenon is provided [here](amr.md).
->>>>>>> 298dcbdb
 
 ### Tasks
 
