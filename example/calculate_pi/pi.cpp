--- conflicted
+++ resolved
@@ -37,34 +37,7 @@
   // No evolution in this driver.  Just calculates something once.
   // For evolution, look at the EvolutionDriver
 
-<<<<<<< HEAD
-  int nthreads = pmesh->GetNumMeshThreads();
-  int nmb = pmesh->GetNumMeshBlocksThisRank(Globals::my_rank);
-  std::vector<TaskList> task_lists;
-  task_lists.resize(nmb);
-
-  int i=0;
-  MeshBlock *pmb = pmesh->pblock;
-  while (pmb != nullptr) {
-    task_lists[i] = MakeTaskList(pmb);
-    i++;
-    pmb = pmb->next;
-  }
-  int complete_cnt = 0;
-  while (complete_cnt != nmb) {
-#pragma omp parallel for reduction(+ : complete_cnt) num_threads(nthreads) schedule(dynamic,1)
-    for (auto & tl : task_lists) {
-      if (!tl.IsComplete()) {
-          auto status = tl.DoAvailable();
-          if (status == TaskListStatus::complete) {
-            complete_cnt++;
-          }
-      }
-    }
-  }
-=======
   DriverUtils::ConstructAndExecuteBlockTasks<>(this);
->>>>>>> 0b433b75
 
   // All the blocks are done, now do a global reduce and spit out the answer
   // first sum over blocks on this rank
